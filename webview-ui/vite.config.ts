import path, { resolve } from "path"
import fs from "fs"
import { execSync } from "child_process"

import { defineConfig, type PluginOption, type Plugin } from "vite"
import react from "@vitejs/plugin-react"
import tailwindcss from "@tailwindcss/vite"

function getGitSha() {
	let gitSha: string | undefined = undefined

	try {
		gitSha = execSync("git rev-parse HEAD").toString().trim()
	} catch (_error) {
		// Do nothing.
	}

	return gitSha
}

const wasmPlugin = (): Plugin => ({
	name: "wasm",
	async load(id) {
		if (id.endsWith(".wasm")) {
			const wasmBinary = await import(id)

			return `
          			const wasmModule = new WebAssembly.Module(${wasmBinary.default});
          			export default wasmModule;
        		`
		}
	},
})

const persistPortPlugin = (): Plugin => ({
	name: "write-port-to-file",
	configureServer(viteDevServer) {
		viteDevServer?.httpServer?.once("listening", () => {
			const address = viteDevServer?.httpServer?.address()
			const port = address && typeof address === "object" ? address.port : null

			if (port) {
				fs.writeFileSync(resolve(__dirname, "..", ".vite-port"), port.toString())
				console.log(`[Vite Plugin] Server started on port ${port}`)
			} else {
				console.warn("[Vite Plugin] Could not determine server port")
			}
		})
	},
})

// https://vitejs.dev/config/
export default defineConfig(({ mode }) => {
	let outDir = "../src/webview-ui/build"

	const pkg = JSON.parse(fs.readFileSync(path.join(__dirname, "..", "src", "package.json"), "utf8"))
	const gitSha = getGitSha()

	const define: Record<string, any> = {
		"process.platform": JSON.stringify(process.platform),
		"process.env.VSCODE_TEXTMATE_DEBUG": JSON.stringify(process.env.VSCODE_TEXTMATE_DEBUG),
		"process.env.PKG_NAME": JSON.stringify(pkg.name),
		"process.env.PKG_VERSION": JSON.stringify(pkg.version),
		"process.env.PKG_OUTPUT_CHANNEL": JSON.stringify("zentara-code"),
		...(gitSha ? { "process.env.PKG_SHA": JSON.stringify(gitSha) } : {}),
	}

	// TODO: We can use `@zentara-code/build` to generate `define` once the
	// monorepo is deployed.
	if (mode === "nightly") {
		outDir = "../apps/vscode-nightly/build/webview-ui/build"

		const nightlyPkg = JSON.parse(
			fs.readFileSync(path.join(__dirname, "..", "apps", "vscode-nightly", "package.nightly.json"), "utf8"),
		)

		define["process.env.PKG_NAME"] = JSON.stringify(nightlyPkg.name)
		define["process.env.PKG_VERSION"] = JSON.stringify(nightlyPkg.version)
		define["process.env.PKG_OUTPUT_CHANNEL"] = JSON.stringify("zentara-code-Nightly")
	}

	const plugins: PluginOption[] = [react(), tailwindcss(), persistPortPlugin(), wasmPlugin()]

	return {
		plugins,
		resolve: {
<<<<<<< HEAD
			alias: {
				"@": resolve(__dirname, "./src"),
				"@src": resolve(__dirname, "./src"),
				"@zentara": resolve(__dirname, "../src/shared"),
			},
=======
			alias: [
				{ find: "@", replacement: resolve(__dirname, "./src") },
				{ find: "@src", replacement: resolve(__dirname, "./src") },
				{ find: "@zentara", replacement: resolve(__dirname, "../src/shared") },
				{ find: "@zentara-code/types", replacement: resolve(__dirname, "../packages/types/src/index.ts") },
				{ find: /^@zentara-code\/(.+)$/, replacement: path.resolve(__dirname, '../packages') + '/$1/src' }
			],
>>>>>>> 27b514d3
		},
		build: {
			outDir,
			emptyOutDir: true,
			reportCompressedSize: false,
			sourcemap: true,
			rollupOptions: {
				output: {
					entryFileNames: `assets/[name].js`,
					chunkFileNames: (chunkInfo) => {
						if (chunkInfo.name === "mermaid-bundle") {
							return `assets/mermaid-bundle.js`
						}
						// Default naming for other chunks, ensuring uniqueness from entry
						return `assets/chunk-[hash].js`
					},
					assetFileNames: `assets/[name].[ext]`,
					manualChunks: (id, { getModuleInfo }) => {
						// Consolidate all mermaid code and its direct large dependencies (like dagre)
						// into a single chunk. The 'channel.js' error often points to dagre.
						if (
							id.includes("node_modules/mermaid") ||
							id.includes("node_modules/dagre") || // dagre is a common dep for graph layout
							id.includes("node_modules/cytoscape") // another potential graph lib
							// Add other known large mermaid dependencies if identified
						) {
							return "mermaid-bundle"
						}

						// Check if the module is part of any explicitly defined mermaid-related dynamic import
						// This is a more advanced check if simple path matching isn't enough.
						const moduleInfo = getModuleInfo(id)
						if (moduleInfo?.importers.some((importer) => importer.includes("node_modules/mermaid"))) {
							return "mermaid-bundle"
						}
						if (
							moduleInfo?.dynamicImporters.some((importer) => importer.includes("node_modules/mermaid"))
						) {
							return "mermaid-bundle"
						}
					},
				},
			},
		},
		server: {
			hmr: {
				host: "localhost",
				protocol: "ws",
			},
			cors: {
				origin: "*",
				methods: "*",
				allowedHeaders: "*",
			},
		},
		define,
		optimizeDeps: {
			include: [
				"mermaid",
				"dagre", // Explicitly include dagre for pre-bundling
				// Add other known large mermaid dependencies if identified
			],
			exclude: ["@vscode/codicons", "vscode-oniguruma", "shiki"],
		},
		assetsInclude: ["**/*.wasm", "**/*.wav"],
	}
})<|MERGE_RESOLUTION|>--- conflicted
+++ resolved
@@ -84,13 +84,6 @@
 	return {
 		plugins,
 		resolve: {
-<<<<<<< HEAD
-			alias: {
-				"@": resolve(__dirname, "./src"),
-				"@src": resolve(__dirname, "./src"),
-				"@zentara": resolve(__dirname, "../src/shared"),
-			},
-=======
 			alias: [
 				{ find: "@", replacement: resolve(__dirname, "./src") },
 				{ find: "@src", replacement: resolve(__dirname, "./src") },
@@ -98,7 +91,6 @@
 				{ find: "@zentara-code/types", replacement: resolve(__dirname, "../packages/types/src/index.ts") },
 				{ find: /^@zentara-code\/(.+)$/, replacement: path.resolve(__dirname, '../packages') + '/$1/src' }
 			],
->>>>>>> 27b514d3
 		},
 		build: {
 			outDir,
