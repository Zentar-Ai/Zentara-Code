{
	"name": "@zentara-code/web-zentara-code",
	"version": "0.0.0",
	"type": "module",
	"scripts": {
		"lint": "next lint",
		"check-types": "tsc --noEmit",
		"dev": "next dev",
		"build": "next build",
		"start": "next start"
	},
	"dependencies": {
		"@radix-ui/react-dialog": "^1.1.14",
		"@radix-ui/react-slot": "^1.2.3",
<<<<<<< HEAD
		"@zentara-code/types": "workspace:^",
=======
		"@roo-code/evals": "workspace:^",
		"@roo-code/types": "workspace:^",
>>>>>>> 2e2f83be
		"@tanstack/react-query": "^5.79.0",
		"class-variance-authority": "^0.7.1",
		"clsx": "^2.1.1",
		"embla-carousel-auto-scroll": "^8.6.0",
		"embla-carousel-autoplay": "^8.6.0",
		"embla-carousel-react": "^8.6.0",
		"framer-motion": "^12.15.0",
		"lucide-react": "^0.513.0",
		"next": "^15.2.5",
		"next-themes": "^0.4.6",
		"posthog-js": "^1.248.1",
		"react": "^18.3.1",
		"react-dom": "^18.3.1",
		"react-icons": "^5.5.0",
		"recharts": "^2.15.3",
		"tailwind-merge": "^3.3.0",
		"tailwindcss-animate": "^1.0.7",
		"zod": "^3.25.61"
	},
	"devDependencies": {
		"@zentara-code/config-eslint": "workspace:^",
		"@zentara-code/config-typescript": "workspace:^",
		"@tailwindcss/typography": "^0.5.16",
		"@types/node": "20.x",
		"@types/react": "^18.3.23",
		"@types/react-dom": "^18.3.7",
		"autoprefixer": "^10.4.21",
		"postcss": "^8.5.4",
		"tailwindcss": "^3.4.17"
	}
}<|MERGE_RESOLUTION|>--- conflicted
+++ resolved
@@ -12,12 +12,8 @@
 	"dependencies": {
 		"@radix-ui/react-dialog": "^1.1.14",
 		"@radix-ui/react-slot": "^1.2.3",
-<<<<<<< HEAD
-		"@zentara-code/types": "workspace:^",
-=======
 		"@roo-code/evals": "workspace:^",
 		"@roo-code/types": "workspace:^",
->>>>>>> 2e2f83be
 		"@tanstack/react-query": "^5.79.0",
 		"class-variance-authority": "^0.7.1",
 		"clsx": "^2.1.1",
