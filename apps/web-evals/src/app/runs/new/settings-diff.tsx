import { Fragment, HTMLAttributes } from "react"

<<<<<<< HEAD
import { type Keys, type RooCodeSettings, GLOBAL_SETTINGS_KEYS, PROVIDER_SETTINGS_KEYS } from "@zentara-code/types"
=======
import { type Keys, type ZentaraCodeSettings, GLOBAL_SETTINGS_KEYS, PROVIDER_SETTINGS_KEYS } from "@zentara-code/types"
>>>>>>> 27b514d3

import { cn } from "@/lib/utils"

export const ROO_CODE_SETTINGS_KEYS = [...GLOBAL_SETTINGS_KEYS, ...PROVIDER_SETTINGS_KEYS] as Keys<ZentaraCodeSettings>[]

type SettingsDiffProps = HTMLAttributes<HTMLDivElement> & {
	defaultSettings: ZentaraCodeSettings
	customSettings: ZentaraCodeSettings
}

export function SettingsDiff({
	customSettings: { experiments: customExperiments, ...customSettings },
	defaultSettings: { experiments: defaultExperiments, ...defaultSettings },
	className,
	...props
}: SettingsDiffProps) {
	const defaults = { ...defaultSettings, ...defaultExperiments }
	const custom = { ...customSettings, ...customExperiments }

	return (
		<div className={cn("grid grid-cols-3 gap-2 text-sm p-2", className)} {...props}>
			<div className="font-medium text-muted-foreground">Setting</div>
			<div className="font-medium text-muted-foreground">Default</div>
			<div className="font-medium text-muted-foreground">Custom</div>
			{ROO_CODE_SETTINGS_KEYS.map((key) => {
				const defaultValue = defaults[key as keyof typeof defaults]
				const customValue = custom[key as keyof typeof custom]
				const isDefault = JSON.stringify(defaultValue) === JSON.stringify(customValue)

				return isDefault ? null : (
					<SettingDiff
						key={key}
						name={key}
						defaultValue={JSON.stringify(defaultValue, null, 2)}
						customValue={JSON.stringify(customValue, null, 2)}
					/>
				)
			})}
		</div>
	)
}

type SettingDiffProps = HTMLAttributes<HTMLDivElement> & {
	name: string
	defaultValue?: string
	customValue?: string
}

export function SettingDiff({ name, defaultValue, customValue, ...props }: SettingDiffProps) {
	return (
		<Fragment {...props}>
			<div className="overflow-hidden font-mono" title={name}>
				{name}
			</div>
			<pre className="overflow-hidden inline text-rose-500 line-through" title={defaultValue}>
				{defaultValue}
			</pre>
			<pre className="overflow-hidden inline text-teal-500" title={customValue}>
				{customValue}
			</pre>
		</Fragment>
	)
}<|MERGE_RESOLUTION|>--- conflicted
+++ resolved
@@ -1,10 +1,6 @@
 import { Fragment, HTMLAttributes } from "react"
 
-<<<<<<< HEAD
-import { type Keys, type RooCodeSettings, GLOBAL_SETTINGS_KEYS, PROVIDER_SETTINGS_KEYS } from "@zentara-code/types"
-=======
 import { type Keys, type ZentaraCodeSettings, GLOBAL_SETTINGS_KEYS, PROVIDER_SETTINGS_KEYS } from "@zentara-code/types"
->>>>>>> 27b514d3
 
 import { cn } from "@/lib/utils"
 
