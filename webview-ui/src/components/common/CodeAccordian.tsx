import { memo, useMemo } from "react"
import { VSCodeProgressRing } from "@vscode/webview-ui-toolkit/react"
<<<<<<< HEAD

import type { ToolProgressStatus } from "@zentara-code/types"

=======
import { type ToolProgressStatus } from "@roo-code/types"
>>>>>>> 2e2f83be
import { getLanguageFromPath } from "@src/utils/getLanguageFromPath"
import { removeLeadingNonAlphanumeric } from "@src/utils/removeLeadingNonAlphanumeric"

import { ToolUseBlock, ToolUseBlockHeader } from "./ToolUseBlock"
import CodeBlock from "./CodeBlock"

interface CodeAccordianProps {
	path?: string
	code?: string
	language: string
	progressStatus?: ToolProgressStatus
	isLoading?: boolean
	isExpanded: boolean
	isFeedback?: boolean
	onToggleExpand: () => void
	header?: string
}

const CodeAccordian = ({
	path,
	code = "",
	language,
	progressStatus,
	isLoading,
	isExpanded,
	isFeedback,
	onToggleExpand,
	header,
}: CodeAccordianProps) => {
	const inferredLanguage = useMemo(() => language ?? (path ? getLanguageFromPath(path) : "txt"), [path, language])
	const source = useMemo(() => code.trim(), [code])
	const hasHeader = Boolean(path || isFeedback || header)

	return (
		<ToolUseBlock>
			{hasHeader && (
				<ToolUseBlockHeader onClick={onToggleExpand}>
					{isLoading && <VSCodeProgressRing className="size-3 mr-2" />}
					{header ? (
						<div className="flex items-center">
							<span className="codicon codicon-server mr-1.5"></span>
							<span className="whitespace-nowrap overflow-hidden text-ellipsis mr-2">{header}</span>
						</div>
					) : isFeedback ? (
						<div className="flex items-center">
							<span className={`codicon codicon-${isFeedback ? "feedback" : "codicon-output"} mr-1.5`} />
							<span className="whitespace-nowrap overflow-hidden text-ellipsis mr-2 rtl">
								{isFeedback ? "User Edits" : "Console Logs"}
							</span>
						</div>
					) : (
						<>
							{path?.startsWith(".") && <span>.</span>}
							<span className="whitespace-nowrap overflow-hidden text-ellipsis text-left mr-2 rtl">
								{removeLeadingNonAlphanumeric(path ?? "") + "\u200E"}
							</span>
						</>
					)}
					<div className="flex-grow-1" />
					{progressStatus && progressStatus.text && (
						<>
							{progressStatus.icon && <span className={`codicon codicon-${progressStatus.icon} mr-1`} />}
							<span className="mr-1 ml-auto text-vscode-descriptionForeground">
								{progressStatus.text}
							</span>
						</>
					)}
					<span className={`codicon codicon-chevron-${isExpanded ? "up" : "down"}`}></span>
				</ToolUseBlockHeader>
			)}
			{(!hasHeader || isExpanded) && (
				<div className="overflow-x-auto overflow-y-hidden max-w-full">
					<CodeBlock source={source} language={inferredLanguage} />
				</div>
			)}
		</ToolUseBlock>
	)
}

export default memo(CodeAccordian)<|MERGE_RESOLUTION|>--- conflicted
+++ resolved
@@ -1,12 +1,6 @@
 import { memo, useMemo } from "react"
 import { VSCodeProgressRing } from "@vscode/webview-ui-toolkit/react"
-<<<<<<< HEAD
-
-import type { ToolProgressStatus } from "@zentara-code/types"
-
-=======
 import { type ToolProgressStatus } from "@roo-code/types"
->>>>>>> 2e2f83be
 import { getLanguageFromPath } from "@src/utils/getLanguageFromPath"
 import { removeLeadingNonAlphanumeric } from "@src/utils/removeLeadingNonAlphanumeric"
 
