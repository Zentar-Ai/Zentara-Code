--- conflicted
+++ resolved
@@ -514,13 +514,8 @@
 			}
 
 			const workspaceFolder = vscode.workspace.workspaceFolders[0]
-<<<<<<< HEAD
-			const rooDir = path.join(workspaceFolder.uri.fsPath, ".zentara")
-			const mcpPath = path.join(rooDir, "mcp.json")
-=======
 			const zentaraDir = path.join(workspaceFolder.uri.fsPath, ".zentara")
 			const mcpPath = path.join(zentaraDir, "mcp.json")
->>>>>>> 27b514d3
 
 			try {
 				await fs.mkdir(zentaraDir, { recursive: true })
