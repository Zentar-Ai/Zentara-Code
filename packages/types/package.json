{
	"name": "@zentara-code/types",
	"version": "0.0.0",
	"type": "module",
	"main": "./dist/index.cjs",
	"exports": {
		".": {
			"types": "./src/index.ts",
			"import": "./src/index.ts",
			"require": {
				"types": "./dist/index.d.cts",
				"default": "./dist/index.cjs"
			}
		}
	},
	"scripts": {
		"lint": "eslint src --ext=ts --max-warnings=0",
		"check-types": "tsc --noEmit",
		"test": "vitest run",
		"build": "tsup",
		"npm:publish:test": "tsup --outDir npm/dist && cd npm && npm publish --dry-run",
		"npm:publish": "tsup --outDir npm/dist && cd npm && npm publish",
		"clean": "rimraf dist npm/dist .turbo"
	},
	"dependencies": {
		"zod": "^3.25.61"
	},
	"devDependencies": {
<<<<<<< HEAD
		"@zentara-code/config-eslint": "workspace:^",
		"@zentara-code/config-typescript": "workspace:^",
		"@types/node": "^22.15.20",
=======
		"@roo-code/config-eslint": "workspace:^",
		"@roo-code/config-typescript": "workspace:^",
		"@types/node": "20.x",
>>>>>>> 2e2f83be
		"tsup": "^8.3.5",
		"vitest": "^3.1.3"
	}
}<|MERGE_RESOLUTION|>--- conflicted
+++ resolved
@@ -26,15 +26,9 @@
 		"zod": "^3.25.61"
 	},
 	"devDependencies": {
-<<<<<<< HEAD
-		"@zentara-code/config-eslint": "workspace:^",
-		"@zentara-code/config-typescript": "workspace:^",
-		"@types/node": "^22.15.20",
-=======
 		"@roo-code/config-eslint": "workspace:^",
 		"@roo-code/config-typescript": "workspace:^",
 		"@types/node": "20.x",
->>>>>>> 2e2f83be
 		"tsup": "^8.3.5",
 		"vitest": "^3.1.3"
 	}
