--- conflicted
+++ resolved
@@ -4,71 +4,3 @@
 
 - Release
 
-<<<<<<< HEAD
-## [3.20.2] - 2025-06-13
-
-- Limit search_files to only look within the workspace for improved security
-- Force tar-fs >=2.1.3 for security vulnerability fix
-- Add cache breakpoints for custom vertex models on Unbound (thanks @pugazhendhi-m!)
-- Reapply reasoning for bedrock with fix (thanks @daniel-lxs!)
-- Sync BatchDiffApproval styling with BatchFilePermission for UI consistency (thanks @samhvw8!)
-- Add max height constraint to MCP execution response for better UX (thanks @samhvw8!)
-- Prevent MCP 'installed' label from being squeezed #4630 (thanks @daniel-lxs!)
-- Allow a lower context condesning threshold (thanks @SECKainersdorfer!)
-- Avoid type system duplication for cleaner codebase (thanks @EamonNerbonne!)
-
-## [3.20.1] - 2025-06-12
-
-- Temporarily revert thinking support for Bedrock models
-- Improve performance of MCP execution block
-- Add indexing status badge to chat view
-
-## [3.20.0] - 2025-06-12
-
-- Add experimental Marketplace for extensions and modes (thanks @Smartsheet-JB-Brown, @elianiva, @monkeyDluffy6017, @NamesMT, @daniel-lxs, Cline, and more!)
-- Add experimental multi-file edits (thanks @samhvw8!)
-- Move concurrent reads setting to context settings with default of 5
-- Improve MCP execution UX (thanks @samhvw8!)
-- Add magic variables support for MCPs with `workspaceFolder` injection (thanks @NamesMT!)
-- Add prompt history navigation via arrow up/down in prompt field
-- Add support for escaping context mentions (thanks @KJ7LNW!)
-- Add DeepSeek R1 support to Chutes provider
-- Add reasoning budget support to Bedrock models for extended thinking
-- Add mermaid diagram support buttons (thanks @qdaxb!)
-- Update XAI models and pricing (thanks @edwin-truthsearch-io!)
-- Update O3 model pricing
-- Add manual OpenAI-compatible format specification and parsing (thanks @dflatline!)
-- Add core tools integration tests for comprehensive coverage
-- Add JSDoc documentation for ClineAsk and ClineSay types (thanks @hannesrudolph!)
-- Populate whenToUse descriptions for built-in modes
-- Fix file write tool with early relPath & newContent validation checks (thanks @Ruakij!)
-- Fix TaskItem display and copy issues with HTML tags in task messages (thanks @forestyoo!)
-- Fix OpenRouter cost calculation with BYOK (thanks @chrarnoldus!)
-- Fix terminal busy state reset after manual commands complete
-- Fix undefined output on multi-file apply_diff operations (thanks @daniel-lxs!)
-
-## [3.19.7] - 2025-06-11
-
-- Fix McpHub sidebar focus behavior to prevent unwanted focus grabbing
-- Disable checkpoint functionality when nested git repositories are detected to prevent conflicts
-- Remove unused Storybook components and dependencies to reduce bundle size
-- Add data-testid ESLint rule for improved testing standards (thanks @elianiva!)
-- Update development dependencies including eslint, knip, @types/node, i18next, fast-xml-parser, and @google/genai
-- Improve CI infrastructure with GitHub Actions and Blacksmith runner migrations
-
-## [3.19.6] - 2025-06-09
-
-- Replace explicit caching with implicit caching to reduce latency for Gemini models
-- Clarify that the default concurrent file read limit is 15 files (thanks @olearycrew!)
-- Fix copy button logic (thanks @samhvw8!)
-- Fade buttons on history preview if no interaction in progress (thanks @sachasayan!)
-- Allow MCP server refreshing, fix state changes in MCP server management UI view (thanks @taylorwilsdon!)
-- Remove unnecessary npx usage in some npm scripts (thanks @user202729!)
-- Bug fix for trailing slash error when using LiteLLM provider (thanks @kcwhite!)
-
-## [3.19.5] - 2025-06-05
-
-- Release
-
-=======
->>>>>>> 27b514d3
