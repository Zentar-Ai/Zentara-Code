--- conflicted
+++ resolved
@@ -14,11 +14,7 @@
 export const AccountView = ({ userInfo, isAuthenticated, onDone }: AccountViewProps) => {
 	const { t } = useAppTranslation()
 
-<<<<<<< HEAD
-	const rooLogoUri = (window as any).IMAGES_BASE_URI + "/zentara-logo.svg"
-=======
 	const zentaraLogoUri = (window as any).IMAGES_BASE_URI + "/zentara-logo.svg"
->>>>>>> 27b514d3
 
 	return (
 		<div className="flex flex-col h-full p-4 bg-vscode-editor-background">
@@ -74,11 +70,7 @@
 									maskRepeat: "no-repeat",
 									maskSize: "contain",
 								}}>
-<<<<<<< HEAD
-								<img src={rooLogoUri} alt="Zentara logo" className="w-12 h-12 opacity-0" />
-=======
 								<img src={zentaraLogoUri} alt="Zentara logo" className="w-12 h-12 opacity-0" />
->>>>>>> 27b514d3
 							</div>
 						</div>
 					</div>
