import { useState, useCallback, useRef } from "react"
import { useQuery, keepPreviousData } from "@tanstack/react-query"

<<<<<<< HEAD
import { type TokenUsage, RooCodeEventName, taskEventSchema } from "@zentara-code/types"
=======
import { type TokenUsage, ZentaraCodeEventName, taskEventSchema } from "@zentara-code/types"
>>>>>>> 27b514d3
import type { Run, Task, TaskMetrics } from "@zentara-code/evals"

import { getHeartbeat } from "@/actions/heartbeat"
import { getRunners } from "@/actions/runners"
import { getTasks } from "@/actions/tasks"
import { type EventSourceStatus, useEventSource } from "@/hooks/use-event-source"

export type RunStatus = {
	sseStatus: EventSourceStatus
	heartbeat: string | null | undefined
	runners: string[] | undefined
	tasks: (Task & { taskMetrics: TaskMetrics | null })[] | undefined
	tokenUsage: Map<number, TokenUsage & { duration?: number }>
	usageUpdatedAt: number | undefined
}

export const useRunStatus = (run: Run): RunStatus => {
	const [tasksUpdatedAt, setTasksUpdatedAt] = useState<number>()
	const [usageUpdatedAt, setUsageUpdatedAt] = useState<number>()

	const tokenUsage = useRef<Map<number, TokenUsage & { duration?: number }>>(new Map())
	const startTimes = useRef<Map<number, number>>(new Map())

	const { data: heartbeat } = useQuery({
		queryKey: ["getHeartbeat", run.id],
		queryFn: () => getHeartbeat(run.id),
		refetchInterval: 10_000,
	})

	const { data: runners } = useQuery({
		queryKey: ["getRunners", run.id],
		queryFn: () => getRunners(run.id),
		refetchInterval: 10_000,
	})

	const { data: tasks } = useQuery({
		queryKey: ["getTasks", run.id, tasksUpdatedAt],
		queryFn: async () => getTasks(run.id),
		placeholderData: keepPreviousData,
		refetchInterval: 30_000,
	})

	const url = `/api/runs/${run.id}/stream`

	const onMessage = useCallback((messageEvent: MessageEvent) => {
		let data

		try {
			data = JSON.parse(messageEvent.data)
		} catch (_) {
			console.log(`invalid JSON: ${messageEvent.data}`)
			return
		}

		const result = taskEventSchema.safeParse(data)

		if (!result.success) {
			console.log(`unrecognized messageEvent.data: ${messageEvent.data}`)
			return
		}

		const { eventName, payload, taskId } = result.data

		if (!taskId) {
			console.log(`no taskId: ${messageEvent.data}`)
			return
		}

		switch (eventName) {
			case ZentaraCodeEventName.TaskStarted:
				startTimes.current.set(taskId, Date.now())
				break
			case ZentaraCodeEventName.TaskTokenUsageUpdated: {
				const startTime = startTimes.current.get(taskId)
				const duration = startTime ? Date.now() - startTime : undefined
				tokenUsage.current.set(taskId, { ...payload[1], duration })
				setUsageUpdatedAt(Date.now())
				break
			}
			case ZentaraCodeEventName.EvalPass:
			case ZentaraCodeEventName.EvalFail:
				setTasksUpdatedAt(Date.now())
				break
		}
	}, [])

	const sseStatus = useEventSource({ url, onMessage })

	return {
		sseStatus,
		heartbeat,
		runners,
		tasks,
		tokenUsage: tokenUsage.current,
		usageUpdatedAt,
	}
}<|MERGE_RESOLUTION|>--- conflicted
+++ resolved
@@ -1,11 +1,7 @@
 import { useState, useCallback, useRef } from "react"
 import { useQuery, keepPreviousData } from "@tanstack/react-query"
 
-<<<<<<< HEAD
-import { type TokenUsage, RooCodeEventName, taskEventSchema } from "@zentara-code/types"
-=======
 import { type TokenUsage, ZentaraCodeEventName, taskEventSchema } from "@zentara-code/types"
->>>>>>> 27b514d3
 import type { Run, Task, TaskMetrics } from "@zentara-code/evals"
 
 import { getHeartbeat } from "@/actions/heartbeat"
