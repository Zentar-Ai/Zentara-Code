# Zentara Code API

The Zentara Code extension exposes an API that can be used by other extensions.
To use this API in your extension:

1. Install `@zentara-code/types` with npm, pnpm, or yarn.
<<<<<<< HEAD
2. Import the `RooCodeAPI` type.
3. Load the extension API.

```typescript
import { RooCodeAPI } from "@zentara-code/types"
const extension = vscode.extensions.getExtension<RooCodeAPI>("ZentarAI.zentara-code")
=======
2. Import the `ZentaraCodeAPI` type.
3. Load the extension API.

```typescript
import { ZentaraCodeAPI } from "@zentara-code/types"
const extension = vscode.extensions.getExtension<ZentaraCodeAPI>("ZentarAI.zentara-code")
>>>>>>> 27b514d3


if (!extension?.isActive) {
	throw new Error("Extension is not activated")
}

const api = extension.exports

if (!api) {
	throw new Error("API is not available")
}

// Start a new task with an initial message.
await api.startNewTask("Hello, Zentara Code API! Let's make a new project...")

// Start a new task with an initial message and images.
await api.startNewTask("Use this design language", ["data:image/webp;base64,..."])

// Send a message to the current task.
await api.sendMessage("Can you fix the @problems?")

// Simulate pressing the primary button in the chat interface (e.g. 'Save' or 'Proceed While Running').
await api.pressPrimaryButton()

// Simulate pressing the secondary button in the chat interface (e.g. 'Reject').
await api.pressSecondaryButton()
```

**NOTE:** To ensure that the `ZentarAI.zentara-code` extension is activated before your extension, add it to the `extensionDependencies` in your `package.json`:

```json
"extensionDependencies": ["ZentarAI.zentara-code"]
```

For detailed information on the available methods and their usage, refer to the `zentara-code.d.ts` file.<|MERGE_RESOLUTION|>--- conflicted
+++ resolved
@@ -4,21 +4,12 @@
 To use this API in your extension:
 
 1. Install `@zentara-code/types` with npm, pnpm, or yarn.
-<<<<<<< HEAD
-2. Import the `RooCodeAPI` type.
-3. Load the extension API.
-
-```typescript
-import { RooCodeAPI } from "@zentara-code/types"
-const extension = vscode.extensions.getExtension<RooCodeAPI>("ZentarAI.zentara-code")
-=======
 2. Import the `ZentaraCodeAPI` type.
 3. Load the extension API.
 
 ```typescript
 import { ZentaraCodeAPI } from "@zentara-code/types"
 const extension = vscode.extensions.getExtension<ZentaraCodeAPI>("ZentarAI.zentara-code")
->>>>>>> 27b514d3
 
 
 if (!extension?.isActive) {
