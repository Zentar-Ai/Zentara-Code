--- conflicted
+++ resolved
@@ -176,17 +176,10 @@
 					this.recentlyModifiedFiles.add(filePath)
 					break
 
-<<<<<<< HEAD
-				// roo_edited: Zentara has edited the file
-				case "roo_edited":
-					newEntry.roo_read_date = now
-					newEntry.roo_edit_date = now
-=======
 				// zentara_edited: Zentara has edited the file
 				case "zentara_edited":
 					newEntry.zentara_read_date = now
 					newEntry.zentara_edit_date = now
->>>>>>> 27b514d3
 					this.checkpointPossibleFiles.add(filePath)
 					this.markFileAsEditedByZentara(filePath)
 					break
@@ -219,11 +212,7 @@
 	}
 
 	// Marks a file as edited by Zentara to prevent false positives in file watchers
-<<<<<<< HEAD
-	markFileAsEditedByRoo(filePath: string): void {
-=======
 	markFileAsEditedByZentara(filePath: string): void {
->>>>>>> 27b514d3
 		this.recentlyEditedByZentara.add(filePath)
 	}
 
