--- conflicted
+++ resolved
@@ -159,15 +159,9 @@
  */
 export async function loadRuleFiles(cwd: string): Promise<string> {
 	// Check for .zentara/rules/ directory
-<<<<<<< HEAD
-	const rooRulesDir = path.join(cwd, ".zentara", "rules")
-	if (await directoryExists(rooRulesDir)) {
-		const files = await readTextFilesFromDirectory(rooRulesDir)
-=======
 	const zentaraRulesDir = path.join(cwd, ".zentara", "rules")
 	if (await directoryExists(zentaraRulesDir)) {
 		const files = await readTextFilesFromDirectory(zentaraRulesDir)
->>>>>>> 27b514d3
 		if (files.length > 0) {
 			return formatDirectoryContent(zentaraRulesDir, files)
 		}
