{
	"name": "@zentara-code/ipc",
	"description": "IPC server and client for remote Zentara Code access.",
	"version": "0.0.0",
	"type": "module",
	"exports": "./src/index.ts",
	"scripts": {
		"lint": "eslint src --ext=ts --max-warnings=0",
		"check-types": "tsc --noEmit",
		"clean": "rimraf .turbo"
	},
	"dependencies": {
		"@zentara-code/types": "workspace:^",
		"node-ipc": "^12.0.0"
	},
	"devDependencies": {
<<<<<<< HEAD
		"@zentara-code/config-eslint": "workspace:^",
		"@zentara-code/config-typescript": "workspace:^",
		"@types/node": "^22.15.20",
=======
		"@roo-code/config-eslint": "workspace:^",
		"@roo-code/config-typescript": "workspace:^",
		"@types/node": "20.x",
>>>>>>> 2e2f83be
		"@types/node-ipc": "^9.2.3",
		"vitest": "^3.1.3"
	}
}<|MERGE_RESOLUTION|>--- conflicted
+++ resolved
@@ -14,15 +14,9 @@
 		"node-ipc": "^12.0.0"
 	},
 	"devDependencies": {
-<<<<<<< HEAD
-		"@zentara-code/config-eslint": "workspace:^",
-		"@zentara-code/config-typescript": "workspace:^",
-		"@types/node": "^22.15.20",
-=======
 		"@roo-code/config-eslint": "workspace:^",
 		"@roo-code/config-typescript": "workspace:^",
 		"@types/node": "20.x",
->>>>>>> 2e2f83be
 		"@types/node-ipc": "^9.2.3",
 		"vitest": "^3.1.3"
 	}
