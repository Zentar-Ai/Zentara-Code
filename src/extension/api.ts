import { EventEmitter } from "events"
import * as vscode from "vscode"
import fs from "fs/promises"
import * as path from "path"

import {
	ZentaraCodeAPI,
	ZentaraCodeSettings,
	ZentaraCodeEvents,
	ZentaraCodeEventName,
	ProviderSettings,
	ProviderSettingsEntry,
	isSecretStateKey,
	IpcOrigin,
	IpcMessageType,
	TaskCommandName,
	TaskEvent,
} from "@zentara-code/types"
import { IpcServer } from "@zentara-code/ipc"

import { Package } from "../shared/package"
import { getWorkspacePath } from "../utils/path"
import { ClineProvider } from "../core/webview/ClineProvider"
import { openClineInNewTab } from "../activate/registerCommands"

export class API extends EventEmitter<ZentaraCodeEvents> implements ZentaraCodeAPI {
	private readonly outputChannel: vscode.OutputChannel
	private readonly sidebarProvider: ClineProvider
	private readonly context: vscode.ExtensionContext
	private readonly ipc?: IpcServer
	private readonly taskMap = new Map<string, ClineProvider>()
	private readonly log: (...args: unknown[]) => void
	private logfile?: string

	constructor(
		outputChannel: vscode.OutputChannel,
		provider: ClineProvider,
		socketPath?: string,
		enableLogging = false,
	) {
		super()

		this.outputChannel = outputChannel
		this.sidebarProvider = provider
		this.context = provider.context

		if (enableLogging) {
			this.log = (...args: unknown[]) => {
				this.outputChannelLog(...args)
				console.log(args)
			}

			this.logfile = path.join(getWorkspacePath(), "zentara-code-messages.log")
		} else {
			this.log = () => {}
		}

		this.registerListeners(this.sidebarProvider)

		if (socketPath) {
			const ipc = (this.ipc = new IpcServer(socketPath, this.log))

			ipc.listen()
			this.log(`[API] ipc server started: socketPath=${socketPath}, pid=${process.pid}, ppid=${process.ppid}`)

			ipc.on(IpcMessageType.TaskCommand, async (_clientId, { commandName, data }) => {
				switch (commandName) {
					case TaskCommandName.StartNewTask:
						this.log(`[API] StartNewTask -> ${data.text}, ${JSON.stringify(data.configuration)}`)
						await this.startNewTask(data)
						break
					case TaskCommandName.CancelTask:
						this.log(`[API] CancelTask -> ${data}`)
						await this.cancelTask(data)
						break
					case TaskCommandName.CloseTask:
						this.log(`[API] CloseTask -> ${data}`)
						await vscode.commands.executeCommand("workbench.action.files.saveFiles")
						await vscode.commands.executeCommand("workbench.action.closeWindow")
						break
				}
			})
		}
	}

	public override emit<K extends keyof ZentaraCodeEvents>(
		eventName: K,
		...args: K extends keyof ZentaraCodeEvents ? ZentaraCodeEvents[K] : never
	) {
		const data = { eventName: eventName as ZentaraCodeEventName, payload: args } as TaskEvent
		this.ipc?.broadcast({ type: IpcMessageType.TaskEvent, origin: IpcOrigin.Server, data })
		return super.emit(eventName, ...args)
	}

	public async startNewTask({
		configuration,
		text,
		images,
		newTab,
	}: {
<<<<<<< HEAD
		configuration?: RooCodeSettings // Made configuration optional to match interface
=======
		configuration?: ZentaraCodeSettings // Made configuration optional to match interface
>>>>>>> 27b514d3
		text?: string
		images?: string[]
		newTab?: boolean
	}) {
		let provider: ClineProvider

		if (newTab) {
			await vscode.commands.executeCommand("workbench.action.files.revert")
			await vscode.commands.executeCommand("workbench.action.closeAllEditors")

			provider = await openClineInNewTab({ context: this.context, outputChannel: this.outputChannel })
			this.registerListeners(provider)
		} else {
			await vscode.commands.executeCommand(`${Package.name}.SidebarProvider.focus`)

			provider = this.sidebarProvider
		}

		if (configuration) {
			await provider.setValues(configuration)

			if (configuration.allowedCommands) {
				await vscode.workspace
					.getConfiguration(Package.name)
					.update("allowedCommands", configuration.allowedCommands, vscode.ConfigurationTarget.Global)
			}
		}

		await provider.removeClineFromStack()
		await provider.postStateToWebview()
		await provider.postMessageToWebview({ type: "action", action: "chatButtonClicked" })
		await provider.postMessageToWebview({ type: "invoke", invoke: "newChat", text, images })

		const { taskId } = await provider.initClineWithTask(text, images, undefined, {
			consecutiveMistakeLimit: Number.MAX_SAFE_INTEGER,
		})

		return taskId
	}

	public async resumeTask(taskId: string): Promise<void> {
		const { historyItem } = await this.sidebarProvider.getTaskWithId(taskId)
		await this.sidebarProvider.initClineWithHistoryItem(historyItem)
		await this.sidebarProvider.postMessageToWebview({ type: "action", action: "chatButtonClicked" })
	}

	public async isTaskInHistory(taskId: string): Promise<boolean> {
		try {
			await this.sidebarProvider.getTaskWithId(taskId)
			return true
		} catch {
			return false
		}
	}

	public getCurrentTaskStack() {
		return this.sidebarProvider.getCurrentTaskStack()
	}

	public async clearCurrentTask(lastMessage?: string) {
		await this.sidebarProvider.finishSubTask(lastMessage ?? "")
		await this.sidebarProvider.postStateToWebview()
	}

	public async cancelCurrentTask() {
		await this.sidebarProvider.cancelTask()
	}

	public async cancelTask(taskId: string) {
		const provider = this.taskMap.get(taskId)

		if (provider) {
			await provider.cancelTask()
			this.taskMap.delete(taskId)
		}
	}

	public async sendMessage(text?: string, images?: string[]) {
		await this.sidebarProvider.postMessageToWebview({ type: "invoke", invoke: "sendMessage", text, images })
	}

	public async pressPrimaryButton() {
		await this.sidebarProvider.postMessageToWebview({ type: "invoke", invoke: "primaryButtonClick" })
	}

	public async pressSecondaryButton() {
		await this.sidebarProvider.postMessageToWebview({ type: "invoke", invoke: "secondaryButtonClick" })
	}

	public isReady() {
		return this.sidebarProvider.viewLaunched
	}

	private registerListeners(provider: ClineProvider) {
		provider.on("clineCreated", (cline) => {
			cline.on("taskStarted", async () => {
				this.emit(ZentaraCodeEventName.TaskStarted, cline.taskId)
				this.taskMap.set(cline.taskId, provider)
				await this.fileLog(`[${new Date().toISOString()}] taskStarted -> ${cline.taskId}\n`)
			})

			cline.on("message", async (message) => {
				this.emit(ZentaraCodeEventName.Message, { taskId: cline.taskId, ...message })

				if (message.message.partial !== true) {
					await this.fileLog(`[${new Date().toISOString()}] ${JSON.stringify(message.message, null, 2)}\n`)
				}
			})

			cline.on("taskModeSwitched", (taskId, mode) => this.emit(ZentaraCodeEventName.TaskModeSwitched, taskId, mode))

			cline.on("taskAskResponded", () => this.emit(ZentaraCodeEventName.TaskAskResponded, cline.taskId))

			cline.on("taskAborted", () => {
				this.emit(ZentaraCodeEventName.TaskAborted, cline.taskId)
				this.taskMap.delete(cline.taskId)
			})

			cline.on("taskCompleted", async (_, tokenUsage, toolUsage) => {
				this.emit(ZentaraCodeEventName.TaskCompleted, cline.taskId, tokenUsage, toolUsage)
				this.taskMap.delete(cline.taskId)

				await this.fileLog(
					`[${new Date().toISOString()}] taskCompleted -> ${cline.taskId} | ${JSON.stringify(tokenUsage, null, 2)} | ${JSON.stringify(toolUsage, null, 2)}\n`,
				)
			})

			cline.on("taskSpawned", (childTaskId) => this.emit(ZentaraCodeEventName.TaskSpawned, cline.taskId, childTaskId))
			cline.on("taskPaused", () => this.emit(ZentaraCodeEventName.TaskPaused, cline.taskId))
			cline.on("taskUnpaused", () => this.emit(ZentaraCodeEventName.TaskUnpaused, cline.taskId))

			cline.on("taskTokenUsageUpdated", (_, usage) =>
				this.emit(ZentaraCodeEventName.TaskTokenUsageUpdated, cline.taskId, usage),
			)

			cline.on("taskToolFailed", (taskId, tool, error) =>
				this.emit(ZentaraCodeEventName.TaskToolFailed, taskId, tool, error),
			)

			this.emit(ZentaraCodeEventName.TaskCreated, cline.taskId)
		})
	}

	// Logging

	private outputChannelLog(...args: unknown[]) {
		for (const arg of args) {
			if (arg === null) {
				this.outputChannel.appendLine("null")
			} else if (arg === undefined) {
				this.outputChannel.appendLine("undefined")
			} else if (typeof arg === "string") {
				this.outputChannel.appendLine(arg)
			} else if (arg instanceof Error) {
				this.outputChannel.appendLine(`Error: ${arg.message}\n${arg.stack || ""}`)
			} else {
				try {
					this.outputChannel.appendLine(
						JSON.stringify(
							arg,
							(key, value) => {
								if (typeof value === "bigint") return `BigInt(${value})`
								if (typeof value === "function") return `Function: ${value.name || "anonymous"}`
								if (typeof value === "symbol") return value.toString()
								return value
							},
							2,
						),
					)
				} catch (error) {
					this.outputChannel.appendLine(`[Non-serializable object: ${Object.prototype.toString.call(arg)}]`)
				}
			}
		}
	}

	private async fileLog(message: string) {
		if (!this.logfile) {
			return
		}

		try {
			await fs.appendFile(this.logfile, message, "utf8")
		} catch (_) {
			this.logfile = undefined
		}
	}

	// Global Settings Management

	public getConfiguration(): ZentaraCodeSettings {
		return Object.fromEntries(
			Object.entries(this.sidebarProvider.getValues()).filter(([key]) => !isSecretStateKey(key)),
		)
	}

	public async setConfiguration(values: ZentaraCodeSettings) {
		await this.sidebarProvider.contextProxy.setValues(values)
		await this.sidebarProvider.providerSettingsManager.saveConfig(values.currentApiConfigName || "default", values)
		await this.sidebarProvider.postStateToWebview()
	}

	// Provider Profile Management

	public getProfiles(): string[] {
		return this.sidebarProvider.getProviderProfileEntries().map(({ name }) => name)
	}

	public getProfileEntry(name: string): ProviderSettingsEntry | undefined {
		return this.sidebarProvider.getProviderProfileEntry(name)
	}

	public async createProfile(name: string, profile?: ProviderSettings, activate: boolean = true) {
		const entry = this.getProfileEntry(name)

		if (entry) {
			throw new Error(`Profile with name "${name}" already exists`)
		}

		const id = await this.sidebarProvider.upsertProviderProfile(name, profile ?? {}, activate)

		if (!id) {
			throw new Error(`Failed to create profile with name "${name}"`)
		}

		return id
	}

	public async updateProfile(
		name: string,
		profile: ProviderSettings,
		activate: boolean = true,
	): Promise<string | undefined> {
		const entry = this.getProfileEntry(name)

		if (!entry) {
			throw new Error(`Profile with name "${name}" does not exist`)
		}

		const id = await this.sidebarProvider.upsertProviderProfile(name, profile, activate)

		if (!id) {
			throw new Error(`Failed to update profile with name "${name}"`)
		}

		return id
	}

	public async upsertProfile(
		name: string,
		profile: ProviderSettings,
		activate: boolean = true,
	): Promise<string | undefined> {
		const id = await this.sidebarProvider.upsertProviderProfile(name, profile, activate)

		if (!id) {
			throw new Error(`Failed to upsert profile with name "${name}"`)
		}

		return id
	}

	public async deleteProfile(name: string): Promise<void> {
		const entry = this.getProfileEntry(name)

		if (!entry) {
			throw new Error(`Profile with name "${name}" does not exist`)
		}

		await this.sidebarProvider.deleteProviderProfile(entry)
	}

	public getActiveProfile(): string | undefined {
		return this.getConfiguration().currentApiConfigName
	}

	public async setActiveProfile(name: string): Promise<string | undefined> {
		const entry = this.getProfileEntry(name)

		if (!entry) {
			throw new Error(`Profile with name "${name}" does not exist`)
		}

		await this.sidebarProvider.activateProviderProfile({ name })
		return this.getActiveProfile()
	}
}<|MERGE_RESOLUTION|>--- conflicted
+++ resolved
@@ -98,11 +98,7 @@
 		images,
 		newTab,
 	}: {
-<<<<<<< HEAD
-		configuration?: RooCodeSettings // Made configuration optional to match interface
-=======
 		configuration?: ZentaraCodeSettings // Made configuration optional to match interface
->>>>>>> 27b514d3
 		text?: string
 		images?: string[]
 		newTab?: boolean
