import type { Metadata } from "next"

<<<<<<< HEAD
import { rooCodeSettingsSchema, getModelId } from "@zentara-code/types"

import { getRuns } from "@/db"
import { getLanguageScores } from "@/lib/server"
import { formatScore } from "@/lib"
=======
import { getEvalRuns } from "@/actions/evals"
>>>>>>> 2e2f83be

import { Evals } from "./evals"

export const revalidate = 300
export const dynamic = "force-dynamic"

export const metadata: Metadata = {
	title: "Zentara Code Evals",
	openGraph: {
		title: "Zentara Code Evals",
		description: "Quantitative evals of LLM coding skills.",
		url: "https://zentar.ai/evals",
		siteName: "Zentara Code",
		images: {
			url: "https://i.imgur.com/ijP7aZm.png",
			width: 1954,
			height: 1088,
		},
	},
}

export default async function Page() {
<<<<<<< HEAD
	let languageScores: any = {}; // Initialize with a default value
	let rawRuns: any[] = []; // Initialize with a default value

	try {
		languageScores = await getLanguageScores();
	} catch (error) {
		console.error("Failed to get language scores during build:", error);
		// languageScores remains the default empty object
	}

	try {
		rawRuns = await getRuns();
	} catch (error) {
		console.error("Failed to get runs during build:", error);
		// rawRuns remains the default empty array
	}

	const runs = rawRuns
		.filter((run) => !!run.taskMetrics)
		.filter(({ settings }) => rooCodeSettingsSchema.safeParse(settings).success)
		.sort((a, b) => b.passed - a.passed)
		.map((run) => {
			const settings = rooCodeSettingsSchema.parse(run.settings)

			return {
				...run,
				label: run.description || run.model,
				score: formatScore(run.passed / (run.passed + run.failed)),
				languageScores: languageScores[run.id],
				taskMetrics: run.taskMetrics!,
				modelId: getModelId(settings),
			}
		})
=======
	const runs = await getEvalRuns()
>>>>>>> 2e2f83be

	return <Evals runs={runs} />
}<|MERGE_RESOLUTION|>--- conflicted
+++ resolved
@@ -1,14 +1,6 @@
 import type { Metadata } from "next"
 
-<<<<<<< HEAD
-import { rooCodeSettingsSchema, getModelId } from "@zentara-code/types"
-
-import { getRuns } from "@/db"
-import { getLanguageScores } from "@/lib/server"
-import { formatScore } from "@/lib"
-=======
 import { getEvalRuns } from "@/actions/evals"
->>>>>>> 2e2f83be
 
 import { Evals } from "./evals"
 
@@ -31,43 +23,7 @@
 }
 
 export default async function Page() {
-<<<<<<< HEAD
-	let languageScores: any = {}; // Initialize with a default value
-	let rawRuns: any[] = []; // Initialize with a default value
-
-	try {
-		languageScores = await getLanguageScores();
-	} catch (error) {
-		console.error("Failed to get language scores during build:", error);
-		// languageScores remains the default empty object
-	}
-
-	try {
-		rawRuns = await getRuns();
-	} catch (error) {
-		console.error("Failed to get runs during build:", error);
-		// rawRuns remains the default empty array
-	}
-
-	const runs = rawRuns
-		.filter((run) => !!run.taskMetrics)
-		.filter(({ settings }) => rooCodeSettingsSchema.safeParse(settings).success)
-		.sort((a, b) => b.passed - a.passed)
-		.map((run) => {
-			const settings = rooCodeSettingsSchema.parse(run.settings)
-
-			return {
-				...run,
-				label: run.description || run.model,
-				score: formatScore(run.passed / (run.passed + run.failed)),
-				languageScores: languageScores[run.id],
-				taskMetrics: run.taskMetrics!,
-				modelId: getModelId(settings),
-			}
-		})
-=======
 	const runs = await getEvalRuns()
->>>>>>> 2e2f83be
 
 	return <Evals runs={runs} />
 }