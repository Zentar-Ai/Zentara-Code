--- conflicted
+++ resolved
@@ -63,30 +63,7 @@
 	"start_line",
 	"end_line",
 	"query",
-<<<<<<< HEAD
-	"_text", // Added for XML parser text content
-	"debug_operation",
-	// Debug tool specific parameters
-	"program",
-	"arg",
 	"args",
-	"env",
-	"stopOnEntry",
-	"column",
-	"condition",
-	"hitCondition",
-	"logMessage",
-	"enable",
-	"ignoreCount",
-	"frameId",
-	"linesAround",
-	"expression",
-	"statement",
-	"context",
-	"scopeFilter",
-=======
-	"args",
->>>>>>> 2e2f83be
 ] as const
 
 export type ToolParamName = (typeof toolParamNames)[number]
