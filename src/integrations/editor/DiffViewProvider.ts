--- conflicted
+++ resolved
@@ -485,12 +485,6 @@
 						resolve(editor)
 					}
 				}),
-<<<<<<< HEAD
-				uri,
-				`${fileName}: ${fileExists ? "Original ↔ Zentara's Changes" : "New File"} (Editable)`,
-				{ preserveFocus: true },
-=======
->>>>>>> 2e2f83be
 			)
 
 			// Execute the diff command
