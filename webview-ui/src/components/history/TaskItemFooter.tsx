import React from "react"
<<<<<<< HEAD
import type { HistoryItem } from "@zentara-code/types"
import { Coins } from "lucide-react"
=======
import type { HistoryItem } from "@roo-code/types"
import { Coins, FileIcon } from "lucide-react"
import prettyBytes from "pretty-bytes"
>>>>>>> 2e2f83be
import { formatLargeNumber } from "@/utils/format"
import { CopyButton } from "./CopyButton"
import { ExportButton } from "./ExportButton"

export interface TaskItemFooterProps {
	item: HistoryItem
	variant: "compact" | "full"
	isSelectionMode?: boolean
}

const TaskItemFooter: React.FC<TaskItemFooterProps> = ({ item, variant, isSelectionMode = false }) => {
	return (
		<div className="text-xs text-vscode-descriptionForeground flex justify-between items-center mt-1">
			<div className="flex gap-2">
				{!!(item.cacheReads || item.cacheWrites) && (
					<span className="flex items-center" data-testid="cache-compact">
						<i className="mr-1 codicon codicon-cloud-upload text-sm! text-vscode-descriptionForeground" />
						<span className="inline-block mr-1">{formatLargeNumber(item.cacheWrites || 0)}</span>
						<i className="mr-1 codicon codicon-cloud-download text-sm! text-vscode-descriptionForeground" />
						<span>{formatLargeNumber(item.cacheReads || 0)}</span>
					</span>
				)}

				{/* Full Tokens */}
				{!!(item.tokensIn || item.tokensOut) && (
					<span className="flex items-center gap-1">
						<span data-testid="tokens-in-footer-compact">↑ {formatLargeNumber(item.tokensIn || 0)}</span>
						<span data-testid="tokens-out-footer-compact">↓ {formatLargeNumber(item.tokensOut || 0)}</span>
					</span>
				)}

				{/* Full Cost */}
				{!!item.totalCost && (
					<span className="flex items-center">
						<Coins className="inline-block size-[1em] mr-1" />
						<span data-testid="cost-footer-compact">{"$" + item.totalCost.toFixed(2)}</span>
					</span>
				)}

				{!!item.size && (
					<span className="flex items-center">
						<FileIcon className="inline-block size-[1em] mr-1" />
						<span data-testid="size-footer-compact">{prettyBytes(item.size)}</span>
					</span>
				)}
			</div>

			{/* Action Buttons for non-compact view */}
			{!isSelectionMode && (
				<div className="flex flex-row gap-0 items-center opacity-50 hover:opacity-100">
					<CopyButton itemTask={item.task} />
					{variant === "full" && <ExportButton itemId={item.id} />}
				</div>
			)}
		</div>
	)
}

export default TaskItemFooter<|MERGE_RESOLUTION|>--- conflicted
+++ resolved
@@ -1,12 +1,7 @@
 import React from "react"
-<<<<<<< HEAD
-import type { HistoryItem } from "@zentara-code/types"
-import { Coins } from "lucide-react"
-=======
 import type { HistoryItem } from "@roo-code/types"
 import { Coins, FileIcon } from "lucide-react"
 import prettyBytes from "pretty-bytes"
->>>>>>> 2e2f83be
 import { formatLargeNumber } from "@/utils/format"
 import { CopyButton } from "./CopyButton"
 import { ExportButton } from "./ExportButton"
