--- conflicted
+++ resolved
@@ -108,11 +108,7 @@
 				"command": "zentara-code.accountButtonClicked",
 				"title": "Account",
 				"icon": "$(account)",
-<<<<<<< HEAD
-				"when": "config.zentara-code.rooCodeCloudEnabled"
-=======
 				"when": "config.zentara-code.zentaraCodeCloudEnabled"
->>>>>>> 27b514d3
 			},
 			{
 				"command": "zentara-code.settingsButtonClicked",
@@ -292,11 +288,7 @@
 				{
 					"command": "zentara-code.accountButtonClicked",
 					"group": "navigation@6",
-<<<<<<< HEAD
-					"when": "activeWebviewPanelId == zentara-code.TabPanelProvider && config.zentara-code.rooCodeCloudEnabled"
-=======
 					"when": "activeWebviewPanelId == zentara-code.TabPanelProvider && config.zentara-code.zentaraCodeCloudEnabled"
->>>>>>> 27b514d3
 				},
 				{
 					"command": "zentara-code.settingsButtonClicked",
@@ -352,11 +344,7 @@
 					"default": "",
 					"description": "%settings.customStoragePath.description%"
 				},
-<<<<<<< HEAD
-				"zentara-code.rooCodeCloudEnabled": {
-=======
 				"zentara-code.zentaraCodeCloudEnabled": {
->>>>>>> 27b514d3
 					"type": "boolean",
 					"default": false,
 					"description": "%settings.zentaraCodeCloudEnabled.description%"
