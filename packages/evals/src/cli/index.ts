import * as fs from "fs"

import { run, command, option, flag, number, boolean } from "cmd-ts"

import { EVALS_REPO_PATH } from "../exercises/index.js"

import { runCi } from "./runCi.js"
import { runEvals } from "./runEvals.js"
import { processTask } from "./runTask.js"

const main = async () => {
	await run(
		command({
			name: "cli",
			description: "Execute an eval run.",
			version: "0.0.0",
			args: {
				ci: flag({ type: boolean, long: "ci", defaultValue: () => false }),
				runId: option({ type: number, long: "runId", short: "r", defaultValue: () => -1 }),
				taskId: option({ type: number, long: "taskId", short: "t", defaultValue: () => -1 }),
			},
			handler: async (args) => {
				const { runId, taskId, ci } = args

				try {
					if (ci) {
						await runCi({ concurrency: 3, exercisesPerLanguage: 5 })
					} else if (runId !== -1) {
						await runEvals(runId)
					} else if (taskId !== -1) {
						await processTask({ taskId })
					} else {
						throw new Error("Either runId or taskId must be provided.")
					}
				} catch (error) {
					console.error(error)
					process.exit(1)
				}
			},
		}),
		process.argv.slice(2),
	)

	process.exit(0)
}

if (!fs.existsSync(EVALS_REPO_PATH)) {
	console.error(
<<<<<<< HEAD
		`Exercises do not exist at ${exercisesPath}. Please run "git clone https://github.com/Zentar-Ai/zentara-code-Evals.git evals".`,
=======
		`Exercises do not exist at ${EVALS_REPO_PATH}. Please run "git clone https://github.com/RooCodeInc/Roo-Code-Evals.git evals".`,
>>>>>>> 2e2f83be
	)

	process.exit(1)
}

main()<|MERGE_RESOLUTION|>--- conflicted
+++ resolved
@@ -46,11 +46,7 @@
 
 if (!fs.existsSync(EVALS_REPO_PATH)) {
 	console.error(
-<<<<<<< HEAD
-		`Exercises do not exist at ${exercisesPath}. Please run "git clone https://github.com/Zentar-Ai/zentara-code-Evals.git evals".`,
-=======
 		`Exercises do not exist at ${EVALS_REPO_PATH}. Please run "git clone https://github.com/RooCodeInc/Roo-Code-Evals.git evals".`,
->>>>>>> 2e2f83be
 	)
 
 	process.exit(1)
