--- conflicted
+++ resolved
@@ -70,11 +70,7 @@
 							{
 								command: "zentara-code.accountButtonClicked",
 								group: "navigation@6",
-<<<<<<< HEAD
-								when: "activeWebviewPanelId == zentara-code.TabPanelProvider && config.zentara-code.rooCodeCloudEnabled",
-=======
 								when: "activeWebviewPanelId == zentara-code.TabPanelProvider && config.zentara-code.zentaraCodeCloudEnabled",
->>>>>>> 27b514d3
 							},
 						],
 					},
@@ -114,11 +110,7 @@
 			overrideJson: {
 				name: "zentara-code-nightly",
 				displayName: "Zentara Code Nightly",
-<<<<<<< HEAD
-				publisher: "RooVeterinaryInc",
-=======
 				publisher: "ZentaraVeterinaryInc",
->>>>>>> 27b514d3
 				version: "0.0.1",
 				icon: "assets/icons/icon-nightly.png",
 				scripts: {},
@@ -191,11 +183,7 @@
 						{
 							command: "zentara-code-nightly.accountButtonClicked",
 							group: "navigation@6",
-<<<<<<< HEAD
-							when: "activeWebviewPanelId == zentara-code-nightly.TabPanelProvider && config.zentara-code-nightly.rooCodeCloudEnabled",
-=======
 							when: "activeWebviewPanelId == zentara-code-nightly.TabPanelProvider && config.zentara-code-nightly.zentaraCodeCloudEnabled",
->>>>>>> 27b514d3
 						},
 					],
 				},
