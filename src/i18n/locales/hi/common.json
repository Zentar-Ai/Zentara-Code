{
	"extension": {
		"name": "Zentara Code",
		"description": "आपके एडिटर में AI डेवलपर्स की पूरी टीम।"
	},
	"number_format": {
		"thousand_suffix": "k",
		"million_suffix": "m",
		"billion_suffix": "b"
	},
	"welcome": "स्वागत है, {{name}}! आपके पास {{count}} सूचनाएँ हैं।",
	"items": {
		"zero": "कोई आइटम नहीं",
		"one": "एक आइटम",
		"other": "{{count}} आइटम"
	},
	"confirmation": {
		"reset_state": "क्या आप वाकई एक्सटेंशन में सभी स्टेट और गुप्त स्टोरेज रीसेट करना चाहते हैं? इसे पूर्ववत नहीं किया जा सकता है।",
		"delete_config_profile": "क्या आप वाकई इस कॉन्फ़िगरेशन प्रोफ़ाइल को हटाना चाहते हैं?",
		"delete_custom_mode": "क्या आप वाकई इस कस्टम मोड को हटाना चाहते हैं?",
		"delete_message": "आप क्या हटाना चाहते हैं?",
		"just_this_message": "सिर्फ यह संदेश",
		"this_and_subsequent": "यह और सभी बाद के संदेश"
	},
	"errors": {
		"invalid_data_uri": "अमान्य डेटा URI फॉर्मेट",
		"error_copying_image": "छवि कॉपी करने में त्रुटि: {{errorMessage}}",
		"error_saving_image": "छवि सहेजने में त्रुटि: {{errorMessage}}",
		"error_opening_image": "छवि खोलने में त्रुटि: {{error}}",
		"could_not_open_file": "फ़ाइल नहीं खोली जा सकी: {{errorMessage}}",
		"could_not_open_file_generic": "फ़ाइल नहीं खोली जा सकी!",
		"checkpoint_timeout": "चेकपॉइंट को पुनर्स्थापित करने का प्रयास करते समय टाइमआउट हो गया।",
		"checkpoint_failed": "चेकपॉइंट पुनर्स्थापित करने में विफल।",
		"no_workspace": "कृपया पहले प्रोजेक्ट फ़ोल्डर खोलें",
		"update_support_prompt": "सपोर्ट प्रॉम्प्ट अपडेट करने में विफल",
		"reset_support_prompt": "सपोर्ट प्रॉम्प्ट रीसेट करने में विफल",
		"enhance_prompt": "प्रॉम्प्ट को बेहतर बनाने में विफल",
		"get_system_prompt": "सिस्टम प्रॉम्प्ट प्राप्त करने में विफल",
		"search_commits": "कमिट्स खोजने में विफल",
		"save_api_config": "API कॉन्फ़िगरेशन सहेजने में विफल",
		"create_api_config": "API कॉन्फ़िगरेशन बनाने में विफल",
		"rename_api_config": "API कॉन्फ़िगरेशन का नाम बदलने में विफल",
		"load_api_config": "API कॉन्फ़िगरेशन लोड करने में विफल",
		"delete_api_config": "API कॉन्फ़िगरेशन हटाने में विफल",
		"list_api_config": "API कॉन्फ़िगरेशन की सूची प्राप्त करने में विफल",
		"update_server_timeout": "सर्वर टाइमआउट अपडेट करने में विफल",
<<<<<<< HEAD
		"failed_update_project_mcp": "प्रोजेक्ट MCP सर्वर अपडेट करने में विफल",
		"create_mcp_json": ".zentara/mcp.json बनाने या खोलने में विफल: {{error}}",
=======
>>>>>>> 2e2f83be
		"hmr_not_running": "स्थानीय विकास सर्वर चल नहीं रहा है, HMR काम नहीं करेगा। कृपया HMR सक्षम करने के लिए एक्सटेंशन लॉन्च करने से पहले 'npm run dev' चलाएँ।",
		"retrieve_current_mode": "स्टेट से वर्तमान मोड प्राप्त करने में त्रुटि।",
		"failed_delete_repo": "संबंधित शैडो रिपॉजिटरी या ब्रांच हटाने में विफल: {{error}}",
		"failed_remove_directory": "टास्क डायरेक्टरी हटाने में विफल: {{error}}",
		"custom_storage_path_unusable": "कस्टम स्टोरेज पाथ \"{{path}}\" उपयोग योग्य नहीं है, डिफ़ॉल्ट पाथ का उपयोग किया जाएगा",
		"cannot_access_path": "पाथ {{path}} तक पहुंच नहीं पा रहे हैं: {{error}}",
		"settings_import_failed": "सेटिंग्स इम्पोर्ट करने में विफल: {{error}}।",
		"mistake_limit_guidance": "यह मॉडल की सोच प्रक्रिया में विफलता या किसी टूल का सही उपयोग न कर पाने का संकेत हो सकता है, जिसे उपयोगकर्ता के मार्गदर्शन से ठीक किया जा सकता है (जैसे \"कार्य को छोटे चरणों में बांटने की कोशिश करें\")।",
		"violated_organization_allowlist": "कार्य चलाने में विफल: वर्तमान प्रोफ़ाइल आपके संगठन की सेटिंग्स का उल्लंघन करती है",
		"condense_failed": "संदर्भ को संक्षिप्त करने में विफल",
		"condense_not_enough_messages": "संदर्भ को संक्षिप्त करने के लिए पर्याप्त संदेश नहीं हैं",
		"condensed_recently": "संदर्भ हाल ही में संक्षिप्त किया गया था; इस प्रयास को छोड़ा जा रहा है",
		"condense_handler_invalid": "संदर्भ को संक्षिप्त करने के लिए API हैंडलर अमान्य है",
		"condense_context_grew": "संक्षिप्तीकरण के दौरान संदर्भ का आकार बढ़ गया; इस प्रयास को छोड़ा जा रहा है",
		"share_task_failed": "कार्य साझा करने में विफल। कृपया पुनः प्रयास करें।",
		"share_no_active_task": "साझा करने के लिए कोई सक्रिय कार्य नहीं"
	},
	"warnings": {
		"no_terminal_content": "कोई टर्मिनल सामग्री चयनित नहीं",
		"missing_task_files": "इस टास्क की फाइलें गायब हैं। क्या आप इसे टास्क सूची से हटाना चाहते हैं?"
	},
	"info": {
		"no_changes": "कोई परिवर्तन नहीं मिला।",
		"clipboard_copy": "सिस्टम प्रॉम्प्ट क्लिपबोर्ड पर सफलतापूर्वक कॉपी किया गया",
		"history_cleanup": "इतिहास से गायब फाइलों वाले {{count}} टास्क साफ किए गए।",
		"custom_storage_path_set": "कस्टम स्टोरेज पाथ सेट किया गया: {{path}}",
		"default_storage_path": "डिफ़ॉल्ट स्टोरेज पाथ का उपयोग पुनः शुरू किया गया",
		"settings_imported": "सेटिंग्स सफलतापूर्वक इम्पोर्ट की गईं।",
		"share_link_copied": "साझा लिंक क्लिपबोर्ड पर कॉपी किया गया",
		"image_copied_to_clipboard": "छवि डेटा URI क्लिपबोर्ड में कॉपी की गई",
		"image_saved": "छवि {{path}} में सहेजी गई"
	},
	"answers": {
		"yes": "हां",
		"no": "नहीं",
		"cancel": "रद्द करें",
		"remove": "हटाएं",
		"keep": "रखें"
	},
	"tasks": {
		"canceled": "टास्क त्रुटि: इसे उपयोगकर्ता द्वारा रोका और रद्द किया गया था।",
		"deleted": "टास्क विफलता: इसे उपयोगकर्ता द्वारा रोका और हटाया गया था।"
	},
	"storage": {
		"prompt_custom_path": "वार्तालाप इतिहास के लिए कस्टम स्टोरेज पाथ दर्ज करें, डिफ़ॉल्ट स्थान का उपयोग करने के लिए खाली छोड़ दें",
		"path_placeholder": "D:\\RooCodeStorage",
		"enter_absolute_path": "कृपया एक पूर्ण पाथ दर्ज करें (उदाहरण: D:\\RooCodeStorage या /home/user/storage)",
		"enter_valid_path": "कृपया एक वैध पाथ दर्ज करें"
	},
	"input": {
		"task_prompt": "Zentara को क्या करना है?",
		"task_placeholder": "अपना कार्य यहाँ लिखें"
	},
	"settings": {
		"providers": {
			"groqApiKey": "ग्रोक एपीआई कुंजी",
			"getGroqApiKey": "ग्रोक एपीआई कुंजी प्राप्त करें"
		}
	}
}<|MERGE_RESOLUTION|>--- conflicted
+++ resolved
@@ -44,11 +44,6 @@
 		"delete_api_config": "API कॉन्फ़िगरेशन हटाने में विफल",
 		"list_api_config": "API कॉन्फ़िगरेशन की सूची प्राप्त करने में विफल",
 		"update_server_timeout": "सर्वर टाइमआउट अपडेट करने में विफल",
-<<<<<<< HEAD
-		"failed_update_project_mcp": "प्रोजेक्ट MCP सर्वर अपडेट करने में विफल",
-		"create_mcp_json": ".zentara/mcp.json बनाने या खोलने में विफल: {{error}}",
-=======
->>>>>>> 2e2f83be
 		"hmr_not_running": "स्थानीय विकास सर्वर चल नहीं रहा है, HMR काम नहीं करेगा। कृपया HMR सक्षम करने के लिए एक्सटेंशन लॉन्च करने से पहले 'npm run dev' चलाएँ।",
 		"retrieve_current_mode": "स्टेट से वर्तमान मोड प्राप्त करने में त्रुटि।",
 		"failed_delete_repo": "संबंधित शैडो रिपॉजिटरी या ब्रांच हटाने में विफल: {{error}}",
