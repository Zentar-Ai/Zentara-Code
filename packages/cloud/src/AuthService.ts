import crypto from "crypto"
import EventEmitter from "events"

import axios from "axios"
import * as vscode from "vscode"
import { z } from "zod"

import type { CloudUserInfo } from "@zentara-code/types"

import { getClerkBaseUrl, getRooCodeApiUrl } from "./Config"
import { RefreshTimer } from "./RefreshTimer"
import { getUserAgent } from "./utils"

export interface AuthServiceEvents {
	"inactive-session": [data: { previousState: AuthState }]
	"active-session": [data: { previousState: AuthState }]
	"logged-out": [data: { previousState: AuthState }]
	"user-info": [data: { userInfo: CloudUserInfo }]
}

const authCredentialsSchema = z.object({
	clientToken: z.string().min(1, "Client token cannot be empty"),
	sessionId: z.string().min(1, "Session ID cannot be empty"),
})

type AuthCredentials = z.infer<typeof authCredentialsSchema>

const AUTH_CREDENTIALS_KEY = "clerk-auth-credentials"
const AUTH_STATE_KEY = "clerk-auth-state"

type AuthState = "initializing" | "logged-out" | "active-session" | "inactive-session"

export class AuthService extends EventEmitter<AuthServiceEvents> {
	private context: vscode.ExtensionContext
	private timer: RefreshTimer
	private state: AuthState = "initializing"
	private log: (...args: unknown[]) => void

	private credentials: AuthCredentials | null = null
	private sessionToken: string | null = null
	private userInfo: CloudUserInfo | null = null

	constructor(context: vscode.ExtensionContext, log?: (...args: unknown[]) => void) {
		super()

		this.context = context
		this.log = log || console.log

		this.timer = new RefreshTimer({
			callback: async () => {
				await this.refreshSession()
				return true
			},
			successInterval: 50_000,
			initialBackoffMs: 1_000,
			maxBackoffMs: 300_000,
		})
	}

	private async handleCredentialsChange(): Promise<void> {
		try {
			const credentials = await this.loadCredentials()

			if (credentials) {
				if (
					this.credentials === null ||
					this.credentials.clientToken !== credentials.clientToken ||
					this.credentials.sessionId !== credentials.sessionId
				) {
					this.transitionToInactiveSession(credentials)
				}
			} else {
				if (this.state !== "logged-out") {
					this.transitionToLoggedOut()
				}
			}
		} catch (error) {
			this.log("[auth] Error handling credentials change:", error)
		}
	}

	private transitionToLoggedOut(): void {
		this.timer.stop()

		const previousState = this.state

		this.credentials = null
		this.sessionToken = null
		this.userInfo = null
		this.state = "logged-out"

		this.emit("logged-out", { previousState })

		this.log("[auth] Transitioned to logged-out state")
	}

	private transitionToInactiveSession(credentials: AuthCredentials): void {
		this.credentials = credentials

		const previousState = this.state
		this.state = "inactive-session"

		this.sessionToken = null
		this.userInfo = null

		this.emit("inactive-session", { previousState })

		this.timer.start()

		this.log("[auth] Transitioned to inactive-session state")
	}

	/**
	 * Initialize the auth state
	 *
	 * This method loads tokens from storage and determines the current auth state.
	 * It also starts the refresh timer if we have an active session.
	 */
	public async initialize(): Promise<void> {
		if (this.state !== "initializing") {
			this.log("[auth] initialize() called after already initialized")
			return
		}

		await this.handleCredentialsChange()

		this.context.subscriptions.push(
			this.context.secrets.onDidChange((e) => {
				if (e.key === AUTH_CREDENTIALS_KEY) {
					this.handleCredentialsChange()
				}
			}),
		)
	}

	private async storeCredentials(credentials: AuthCredentials): Promise<void> {
		await this.context.secrets.store(AUTH_CREDENTIALS_KEY, JSON.stringify(credentials))
	}

	private async loadCredentials(): Promise<AuthCredentials | null> {
		const credentialsJson = await this.context.secrets.get(AUTH_CREDENTIALS_KEY)
		if (!credentialsJson) return null

		try {
			const parsedJson = JSON.parse(credentialsJson)
			return authCredentialsSchema.parse(parsedJson)
		} catch (error) {
			if (error instanceof z.ZodError) {
				this.log("[auth] Invalid credentials format:", error.errors)
			} else {
				this.log("[auth] Failed to parse stored credentials:", error)
			}
			return null
		}
	}

	private async clearCredentials(): Promise<void> {
		await this.context.secrets.delete(AUTH_CREDENTIALS_KEY)
	}

	/**
	 * Start the login process
	 *
	 * This method initiates the authentication flow by generating a state parameter
	 * and opening the browser to the authorization URL.
	 */
	public async login(): Promise<void> {
		try {
			// Generate a cryptographically random state parameter.
			const state = crypto.randomBytes(16).toString("hex")
			await this.context.globalState.update(AUTH_STATE_KEY, state)
			const packageJSON = this.context.extension?.packageJSON
			const publisher = packageJSON?.publisher ?? "ZentarAI"
			const name = packageJSON?.name ?? "zentara-code"
			const params = new URLSearchParams({
				state,
				auth_redirect: `${vscode.env.uriScheme}://${publisher}.${name}`,
			})
			const url = `${getRooCodeApiUrl()}/extension/sign-in?${params.toString()}`
			await vscode.env.openExternal(vscode.Uri.parse(url))
		} catch (error) {
			this.log(`[auth] Error initiating Zentara Code Cloud auth: ${error}`)
			throw new Error(`Failed to initiate Zentara Code Cloud authentication: ${error}`)
		}
	}

	/**
	 * Handle the callback from Zentara Code Cloud
	 *
	 * This method is called when the user is redirected back to the extension
	 * after authenticating with Zentara Code Cloud.
	 *
	 * @param code The authorization code from the callback
	 * @param state The state parameter from the callback
	 */
	public async handleCallback(code: string | null, state: string | null): Promise<void> {
		if (!code || !state) {
			vscode.window.showInformationMessage("Invalid Zentara Code Cloud sign in url")
			return
		}

		try {
			// Validate state parameter to prevent CSRF attacks.
			const storedState = this.context.globalState.get(AUTH_STATE_KEY)

			if (state !== storedState) {
				this.log("[auth] State mismatch in callback")
				throw new Error("Invalid state parameter. Authentication request may have been tampered with.")
			}

			const { credentials } = await this.clerkSignIn(code)

			await this.storeCredentials(credentials)

			vscode.window.showInformationMessage("Successfully authenticated with Zentara Code Cloud")
			this.log("[auth] Successfully authenticated with Zentara Code Cloud")
		} catch (error) {
			this.log(`[auth] Error handling Zentara Code Cloud callback: ${error}`)
			const previousState = this.state
			this.state = "logged-out"
			this.emit("logged-out", { previousState })
			throw new Error(`Failed to handle Zentara Code Cloud callback: ${error}`)
		}
	}

	/**
	 * Log out
	 *
	 * This method removes all stored tokens and stops the refresh timer.
	 */
	public async logout(): Promise<void> {
		const oldCredentials = this.credentials

		try {
			// Clear credentials from storage - onDidChange will handle state transitions
			await this.clearCredentials()
			await this.context.globalState.update(AUTH_STATE_KEY, undefined)

			if (oldCredentials) {
				try {
					await this.clerkLogout(oldCredentials)
				} catch (error) {
					this.log("[auth] Error calling clerkLogout:", error)
				}
			}

			vscode.window.showInformationMessage("Logged out from Zentara Code Cloud")
			this.log("[auth] Logged out from Zentara Code Cloud")
		} catch (error) {
			this.log(`[auth] Error logging out from Zentara Code Cloud: ${error}`)
			throw new Error(`Failed to log out from Zentara Code Cloud: ${error}`)
		}
	}

	public getState(): AuthState {
		return this.state
	}

	public getSessionToken(): string | undefined {
		if (this.state === "active-session" && this.sessionToken) {
			return this.sessionToken
		}

		return
	}

	/**
	 * Check if the user is authenticated
	 *
	 * @returns True if the user is authenticated (has an active or inactive session)
	 */
	public isAuthenticated(): boolean {
		return this.state === "active-session" || this.state === "inactive-session"
	}

	public hasActiveSession(): boolean {
		return this.state === "active-session"
	}

	/**
	 * Refresh the session
	 *
	 * This method refreshes the session token using the client token.
	 */
	private async refreshSession(): Promise<void> {
		if (!this.credentials) {
			this.log("[auth] Cannot refresh session: missing credentials")
			this.state = "inactive-session"
			return
		}

		try {
			const previousState = this.state
			this.sessionToken = await this.clerkCreateSessionToken()
			this.state = "active-session"

			if (previousState !== "active-session") {
				this.log("[auth] Transitioned to active-session state")
				this.emit("active-session", { previousState })
				this.fetchUserInfo()
			}
		} catch (error) {
			this.log("[auth] Failed to refresh session", error)
			throw error
		}
	}

	private async fetchUserInfo(): Promise<void> {
		if (!this.credentials) {
			return
		}

		this.userInfo = await this.clerkMe()
		this.emit("user-info", { userInfo: this.userInfo })
	}

	/**
	 * Extract user information from the ID token
	 *
	 * @returns User information from ID token claims or null if no ID token available
	 */
	public getUserInfo(): CloudUserInfo | null {
		return this.userInfo
	}

	private async clerkSignIn(ticket: string): Promise<{ credentials: AuthCredentials; sessionToken: string }> {
		const formData = new URLSearchParams()
		formData.append("strategy", "ticket")
		formData.append("ticket", ticket)

		const response = await axios.post(`${getClerkBaseUrl()}/v1/client/sign_ins`, formData, {
			headers: {
				"Content-Type": "application/x-www-form-urlencoded",
				"User-Agent": this.userAgent(),
			},
		})

		// 3. Extract the client token from the Authorization header.
		const clientToken = response.headers.authorization

		if (!clientToken) {
			throw new Error("No authorization header found in the response")
		}

		// 4. Find the session using created_session_id and extract the JWT.
		const sessionId = response.data?.response?.created_session_id

		if (!sessionId) {
			throw new Error("No session ID found in the response")
		}

		// Find the session in the client sessions array.
		const session = response.data?.client?.sessions?.find((s: { id: string }) => s.id === sessionId)

		if (!session) {
			throw new Error("Session not found in the response")
		}

		// Extract the session token (JWT) and store it.
		const sessionToken = session.last_active_token?.jwt

		if (!sessionToken) {
			throw new Error("Session does not have a token")
		}

		const credentials = authCredentialsSchema.parse({ clientToken, sessionId })

		return { credentials, sessionToken }
	}

	private async clerkCreateSessionToken(): Promise<string> {
		const formData = new URLSearchParams()
		formData.append("_is_native", "1")

		const response = await axios.post(
			`${getClerkBaseUrl()}/v1/client/sessions/${this.credentials!.sessionId}/tokens`,
			formData,
			{
				headers: {
					"Content-Type": "application/x-www-form-urlencoded",
					Authorization: `Bearer ${this.credentials!.clientToken}`,
					"User-Agent": this.userAgent(),
				},
			},
		)

		const sessionToken = response.data?.jwt

		if (!sessionToken) {
			throw new Error("No JWT found in refresh response")
		}

		return sessionToken
	}

	private async clerkMe(): Promise<CloudUserInfo> {
		const response = await axios.get(`${getClerkBaseUrl()}/v1/me`, {
			headers: {
				Authorization: `Bearer ${this.credentials!.clientToken}`,
				"User-Agent": this.userAgent(),
			},
		})

		const userData = response.data?.response

		if (!userData) {
			throw new Error("No response user data")
		}

		const userInfo: CloudUserInfo = {}

		userInfo.name = `${userData?.first_name} ${userData?.last_name}`
		const primaryEmailAddressId = userData?.primary_email_address_id
		const emailAddresses = userData?.email_addresses

		if (primaryEmailAddressId && emailAddresses) {
			userInfo.email = emailAddresses.find(
				(email: { id: string }) => primaryEmailAddressId === email?.id,
			)?.email_address
		}

		userInfo.picture = userData?.image_url
		return userInfo
	}

	private async clerkLogout(credentials: AuthCredentials): Promise<void> {
		const formData = new URLSearchParams()
		formData.append("_is_native", "1")

		await axios.post(`${getClerkBaseUrl()}/v1/client/sessions/${credentials.sessionId}/remove`, formData, {
			headers: {
				Authorization: `Bearer ${credentials.clientToken}`,
				"User-Agent": this.userAgent(),
			},
		})
	}

	private userAgent(): string {
<<<<<<< HEAD
		return `zentara-code ${this.context.extension?.packageJSON?.version}`
=======
		return getUserAgent(this.context)
>>>>>>> 2e2f83be
	}

	private static _instance: AuthService | null = null

	static get instance() {
		if (!this._instance) {
			throw new Error("AuthService not initialized")
		}

		return this._instance
	}

	static async createInstance(context: vscode.ExtensionContext, log?: (...args: unknown[]) => void) {
		if (this._instance) {
			throw new Error("AuthService instance already created")
		}

		this._instance = new AuthService(context, log)
		await this._instance.initialize()
		return this._instance
	}
}<|MERGE_RESOLUTION|>--- conflicted
+++ resolved
@@ -436,11 +436,7 @@
 	}
 
 	private userAgent(): string {
-<<<<<<< HEAD
-		return `zentara-code ${this.context.extension?.packageJSON?.version}`
-=======
 		return getUserAgent(this.context)
->>>>>>> 2e2f83be
 	}
 
 	private static _instance: AuthService | null = null
