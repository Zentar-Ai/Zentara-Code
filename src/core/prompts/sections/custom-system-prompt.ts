--- conflicted
+++ resolved
@@ -66,13 +66,8 @@
 /**
  * Ensures the .zentara directory exists, creating it if necessary
  */
-<<<<<<< HEAD
-export async function ensureRooDirectory(cwd: string): Promise<void> {
-	const rooDir = path.join(cwd, ".zentara")
-=======
 export async function ensureZentaraDirectory(cwd: string): Promise<void> {
 	const zentaraDir = path.join(cwd, ".zentara")
->>>>>>> 27b514d3
 
 	// Check if directory already exists
 	if (await fileExistsAtPath(zentaraDir)) {
