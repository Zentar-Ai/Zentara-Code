--- conflicted
+++ resolved
@@ -283,10 +283,13 @@
 				progressStatus?: ToolProgressStatus,
 				isProtected?: boolean,
 			) => {
-<<<<<<< HEAD
-				// outputChannel.appendLine(
-				// 	`[askApproval] ENTRY POINT - Called with type: ${type}, partialMessage: ${partialMessage}`,
-				// )
+				const { response, text, images } = await cline.ask(
+					type,
+					partialMessage,
+					false,
+					progressStatus,
+					isProtected || false,
+				)
 
 				try {
 					//outputChannel.appendLine(`[askApproval] About to call cline.ask with type: ${type}`)
@@ -312,15 +315,6 @@
 						//outputChannel.appendLine(`[askApproval] Returning false (denied)`)
 						return false
 					}
-=======
-				const { response, text, images } = await cline.ask(
-					type,
-					partialMessage,
-					false,
-					progressStatus,
-					isProtected || false,
-				)
->>>>>>> 2e2f83be
 
 					//outputChannel.appendLine(`[askApproval] Response is yesButtonClicked - APPROVED`)
 					// Handle yesButtonClicked with text.
@@ -491,14 +485,6 @@
 				}
 			}
 
-<<<<<<< HEAD
-			// Dispatch to the appropriate handler
-			if (block.name.startsWith("debug_")) {
-				// Delegate to the new helper function for individual debug tools
-				outputChannel.appendLine(`[presentAssistantMessage] calling Handling individual debug tool with block: ${JSON.stringify(block, null, 2)}`);
-				await handleIndividualDebugTool(cline, block as ToolUse, askApproval, handleError, pushToolResult)
-			} else {
-=======
 			switch (block.name) {
 				case "write_to_file":
 					await writeToFileTool(cline, block, askApproval, handleError, pushToolResult, removeClosingTag)
@@ -538,7 +524,6 @@
 					break
 				case "read_file":
 					await readFileTool(cline, block, askApproval, handleError, pushToolResult, removeClosingTag)
->>>>>>> 2e2f83be
 
 				switch (block.name) {
 					case "write_to_file":
