# Contributing to Zentara Code

First off, thank you for considering contributing to Zentara Code! It's people like you that make open source such a great community.

## Where do I go from here?

If you've noticed a bug or have a feature request, [make one](https://github.com/your-username/zentara-code/issues/new/choose)! (Replace `your-username/zentara-code` with your actual GitHub repository path). It's generally best if you get confirmation of your bug or approval for your feature request this way before starting to code.

If you have a general question, you can also open an issue.

<<<<<<< HEAD
## Where do I go from here?

If you've noticed a bug or have a feature request, [make one](https://github.com/your-username/zentara-code/issues/new/choose)! (Replace `your-username/zentara-code` with your actual GitHub repository path). It's generally best if you get confirmation of your bug or approval for your feature request this way before starting to code.

If you have a general question, you can also open an issue.

## Fork & create a branch

If this is something you think you can fix, then [fork Zentara Code](https://github.com/your-username/zentara-code/fork) and create a branch with a descriptive name.

A good branch name would be (where issue #325 is the ticket you're working on):

=======
## Fork & create a branch

If this is something you think you can fix, then [fork Zentara Code](https://github.com/your-username/zentara-code/fork) and create a branch with a descriptive name.

A good branch name would be (where issue #325 is the ticket you're working on):

>>>>>>> 27b514d3
```sh
git checkout -b 325-add-japanese-localization
```

## Get the test suite running

Ensure you can get the test suite running. We value well-tested code!
(You'll need to add specific instructions here on how to run your tests, e.g., `npm test` or `python -m unittest discover`)

## Implement your fix or feature

At this point, you're ready to make your changes! Feel free to ask for help; everyone is a beginner at first :smile_cat:

Make sure to:
*   Follow the coding style of the project.
*   Run linters and formatters (e.g., Prettier, ESLint). (Add specific commands if available)
*   Add tests for your changes.

## Make a Pull Request

At this point, you should switch back to your master branch and make sure it's up to date with Zentara Code's master branch:

```sh
git remote add upstream git@github.com:your-username/zentara-code.git
git checkout master
git pull upstream master
```

Then update your feature branch from your local copy of master, and push it!

```sh
git checkout 325-add-japanese-localization
git rebase master
git push --force-with-lease origin 325-add-japanese-localization
```

Finally, go to GitHub and [make a Pull Request](https://github.com/your-username/zentara-code/compare) :D

### Pull Request Template

When you open a Pull Request, please use the following template:

```markdown
### Linked Issue(s)

* Closes # (issue number)

### Description

(Provide a brief description of the changes in this PR.)

### Checklist

- [ ] I have read the [CONTRIBUTING.md](CONTRIBUTING.md) document.
- [ ] I have added tests to cover my changes.
- [ ] All new and existing tests passed.
- [ ] I have updated the documentation accordingly.
- [ ] I have rebased my branch onto the latest `master` commit.
- [ ] My code follows the project's coding style.
- [ ] I have run linters and fixed all issues.
```

## Code of Conduct

This project and everyone participating in it is governed by the [Zentara Code Code of Conduct](CODE_OF_CONDUCT.md). By participating, you are expected to uphold this code. Please report unacceptable behavior to [INSERT CONTACT METHOD IN CODE_OF_CONDUCT.MD].

## Licensing

By contributing, you agree that your contributions will be licensed under the Apache License 2.0, as found in the [LICENSE](LICENSE) file.<|MERGE_RESOLUTION|>--- conflicted
+++ resolved
@@ -2,13 +2,6 @@
 
 First off, thank you for considering contributing to Zentara Code! It's people like you that make open source such a great community.
 
-## Where do I go from here?
-
-If you've noticed a bug or have a feature request, [make one](https://github.com/your-username/zentara-code/issues/new/choose)! (Replace `your-username/zentara-code` with your actual GitHub repository path). It's generally best if you get confirmation of your bug or approval for your feature request this way before starting to code.
-
-If you have a general question, you can also open an issue.
-
-<<<<<<< HEAD
 ## Where do I go from here?
 
 If you've noticed a bug or have a feature request, [make one](https://github.com/your-username/zentara-code/issues/new/choose)! (Replace `your-username/zentara-code` with your actual GitHub repository path). It's generally best if you get confirmation of your bug or approval for your feature request this way before starting to code.
@@ -21,14 +14,6 @@
 
 A good branch name would be (where issue #325 is the ticket you're working on):
 
-=======
-## Fork & create a branch
-
-If this is something you think you can fix, then [fork Zentara Code](https://github.com/your-username/zentara-code/fork) and create a branch with a descriptive name.
-
-A good branch name would be (where issue #325 is the ticket you're working on):
-
->>>>>>> 27b514d3
 ```sh
 git checkout -b 325-add-japanese-localization
 ```
