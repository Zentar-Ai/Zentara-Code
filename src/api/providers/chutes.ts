--- conflicted
+++ resolved
@@ -1,10 +1,6 @@
-<<<<<<< HEAD
-import { type ChutesModelId, chutesDefaultModelId, chutesModels } from "@zentara-code/types"
-=======
 import { DEEP_SEEK_DEFAULT_TEMPERATURE, type ChutesModelId, chutesDefaultModelId, chutesModels } from "@roo-code/types"
 import { Anthropic } from "@anthropic-ai/sdk"
 import OpenAI from "openai"
->>>>>>> 2e2f83be
 
 import type { ApiHandlerOptions } from "../../shared/api"
 import { XmlMatcher } from "../../utils/xml-matcher"
