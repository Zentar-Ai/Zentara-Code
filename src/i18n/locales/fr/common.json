--- conflicted
+++ resolved
@@ -44,11 +44,6 @@
 		"delete_api_config": "Erreur lors de la suppression de la configuration API",
 		"list_api_config": "Erreur lors de l'obtention de la liste des configurations API",
 		"update_server_timeout": "Erreur lors de la mise à jour du délai d'attente du serveur",
-<<<<<<< HEAD
-		"failed_update_project_mcp": "Échec de la mise à jour des serveurs MCP du projet",
-		"create_mcp_json": "Échec de la création ou de l'ouverture de .zentara/mcp.json : {{error}}",
-=======
->>>>>>> 2e2f83be
 		"hmr_not_running": "Le serveur de développement local n'est pas en cours d'exécution, HMR ne fonctionnera pas. Veuillez exécuter 'npm run dev' avant de lancer l'extension pour activer l'HMR.",
 		"retrieve_current_mode": "Erreur lors de la récupération du mode actuel à partir du state.",
 		"failed_delete_repo": "Échec de la suppression du repo fantôme ou de la branche associée : {{error}}",
