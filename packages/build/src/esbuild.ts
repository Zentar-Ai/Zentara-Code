import * as fs from "fs"
import * as path from "path"
<<<<<<< HEAD
import { fileURLToPath } from "url"

// Define __dirname for ES module scope
const __filename = fileURLToPath(import.meta.url);
const __dirname = path.dirname(__filename);
=======
import { execSync } from "child_process"
>>>>>>> 2e2f83be

import { ViewsContainer, Views, Menus, Configuration, contributesSchema } from "./types.js"

function copyDir(srcDir: string, dstDir: string, count: number): number {
	const entries = fs.readdirSync(srcDir, { withFileTypes: true })

	for (const entry of entries) {
		const srcPath = path.join(srcDir, entry.name)
		const dstPath = path.join(dstDir, entry.name)

		if (entry.isDirectory()) {
			fs.mkdirSync(dstPath, { recursive: true })
			count = copyDir(srcPath, dstPath, count)
		} else {
			count = count + 1
			fs.copyFileSync(srcPath, dstPath)
		}
	}

	return count
}

function rmDir(dirPath: string, maxRetries: number = 5): void {
	for (let attempt = 1; attempt <= maxRetries; attempt++) {
		try {
			fs.rmSync(dirPath, { recursive: true, force: true })
			return
		} catch (error) {
			const isLastAttempt = attempt === maxRetries

			const isRetryableError =
				error instanceof Error &&
				"code" in error &&
				(error.code === "ENOTEMPTY" ||
					error.code === "EBUSY" ||
					error.code === "EPERM" ||
					error.code === "EACCES")

			if (isLastAttempt) {
				// On the last attempt, try alternative cleanup methods.
				try {
					console.warn(`[rmDir] Final attempt using alternative cleanup for ${dirPath}`)

					// Try to clear readonly flags on Windows.
					if (process.platform === "win32") {
						try {
							execSync(`attrib -R "${dirPath}\\*.*" /S /D`, { stdio: "ignore" })
						} catch {
							// Ignore attrib errors.
						}
					}
					fs.rmSync(dirPath, { recursive: true, force: true, maxRetries: 3, retryDelay: 100 })
					return
				} catch (finalError) {
					console.error(`[rmDir] Failed to remove ${dirPath} after ${maxRetries} attempts:`, finalError)
					throw finalError
				}
			}

			if (!isRetryableError) {
				throw error // Re-throw if it's not a retryable error.
			}

			// Wait with exponential backoff before retrying, with longer delays for Windows.
			const baseDelay = process.platform === "win32" ? 200 : 100
			const delay = Math.min(baseDelay * Math.pow(2, attempt - 1), 2000) // Cap at 2s
			console.warn(`[rmDir] Attempt ${attempt} failed for ${dirPath}, retrying in ${delay}ms...`)

			// Synchronous sleep for simplicity in build scripts.
			const start = Date.now()

			while (Date.now() - start < delay) {
				/* Busy wait */
			}
		}
	}
}

type CopyPathOptions = {
	optional?: boolean
}

export function copyPaths(copyPaths: [string, string, CopyPathOptions?][], srcDir: string, dstDir: string) {
	copyPaths.forEach(([srcRelPath, dstRelPath, options = {}]) => {
		try {
			const stats = fs.lstatSync(path.join(srcDir, srcRelPath))

			if (stats.isDirectory()) {
				if (fs.existsSync(path.join(dstDir, dstRelPath))) {
					rmDir(path.join(dstDir, dstRelPath))
				}

				fs.mkdirSync(path.join(dstDir, dstRelPath), { recursive: true })

				const count = copyDir(path.join(srcDir, srcRelPath), path.join(dstDir, dstRelPath), 0)
				console.log(`[copyPaths] Copied ${count} files from ${srcRelPath} to ${dstRelPath}`)
			} else {
				fs.copyFileSync(path.join(srcDir, srcRelPath), path.join(dstDir, dstRelPath))
				console.log(`[copyPaths] Copied ${srcRelPath} to ${dstRelPath}`)
			}
		} catch (error) {
			if (options.optional) {
				console.warn(`[copyPaths] Optional file not found: ${srcRelPath}`)
			} else {
				throw error
			}
		}
	})
}

export function copyWasms(srcDir: string, distDir: string): void {
	// Resolve node_modules from the monorepo root, not relative to srcDir
	// __dirname here is packages/build/src
	const monorepoRootNodeModules = path.resolve(__dirname, "..", "..", "..", "node_modules");

	fs.mkdirSync(distDir, { recursive: true })

	// Tiktoken WASM file.
	const tiktokenWasmSrc = path.join(monorepoRootNodeModules, "tiktoken", "lite", "tiktoken_bg.wasm");
	if (!fs.existsSync(tiktokenWasmSrc)) throw new Error(`tiktoken WASM not found at ${tiktokenWasmSrc}`);
	fs.copyFileSync(
		tiktokenWasmSrc,
		path.join(distDir, "tiktoken_bg.wasm"),
	)

	console.log(`[copyWasms] Copied tiktoken WASMs to ${distDir}`)

	// Also copy Tiktoken WASMs to the workers directory.
	const workersDir = path.join(distDir, "workers")
	fs.mkdirSync(workersDir, { recursive: true })

	fs.copyFileSync(
		tiktokenWasmSrc, // Use the resolved source path
		path.join(workersDir, "tiktoken_bg.wasm"),
	)

	console.log(`[copyWasms] Copied tiktoken WASMs to ${workersDir}`)

	// Main tree-sitter WASM file.
	const treeSitterWasmSrc = path.join(monorepoRootNodeModules, "web-tree-sitter", "tree-sitter.wasm");
	if (!fs.existsSync(treeSitterWasmSrc)) throw new Error(`tree-sitter WASM not found at ${treeSitterWasmSrc}`);
	fs.copyFileSync(
		treeSitterWasmSrc,
		path.join(distDir, "tree-sitter.wasm"),
	)

	console.log(`[copyWasms] Copied tree-sitter.wasm to ${distDir}`)

	// Copy language-specific WASM files.
	const languageWasmDir = path.join(monorepoRootNodeModules, "tree-sitter-wasms", "out")

	if (!fs.existsSync(languageWasmDir)) {
		throw new Error(`Directory does not exist: ${languageWasmDir}`)
	}

	// Dynamically read all WASM files from the directory instead of using a hardcoded list.
	const wasmFiles = fs.readdirSync(languageWasmDir).filter((file) => file.endsWith(".wasm"))

	wasmFiles.forEach((filename) => {
		fs.copyFileSync(path.join(languageWasmDir, filename), path.join(distDir, filename))
	})

	console.log(`[copyWasms] Copied ${wasmFiles.length} tree-sitter language wasms to ${distDir}`)
}

export function copyLocales(srcDir: string, distDir: string): void {
	const destDir = path.join(distDir, "i18n", "locales")
	fs.mkdirSync(destDir, { recursive: true })
	const count = copyDir(path.join(srcDir, "i18n", "locales"), destDir, 0)
	console.log(`[copyLocales] Copied ${count} locale files to ${destDir}`)
}

export function setupLocaleWatcher(srcDir: string, distDir: string) {
	const localesDir = path.join(srcDir, "i18n", "locales")

	if (!fs.existsSync(localesDir)) {
		console.warn(`Cannot set up watcher: Source locales directory does not exist: ${localesDir}`)
		return
	}

	console.log(`Setting up watcher for locale files in ${localesDir}`)

	let debounceTimer: NodeJS.Timeout | null = null

	const debouncedCopy = () => {
		if (debounceTimer) {
			clearTimeout(debounceTimer)
		}

		// Wait 300ms after last change before copying.
		debounceTimer = setTimeout(() => {
			console.log("Locale files changed, copying...")
			copyLocales(srcDir, distDir)
		}, 300)
	}

	try {
		fs.watch(localesDir, { recursive: true }, (_eventType, filename) => {
			if (filename && filename.endsWith(".json")) {
				console.log(`Locale file ${filename} changed, triggering copy...`)
				debouncedCopy()
			}
		})
		console.log("Watcher for locale files is set up")
	} catch (error) {
		console.error(
			`Error setting up watcher for ${localesDir}:`,
			error instanceof Error ? error.message : "Unknown error",
		)
	}
}

export function generatePackageJson({
	packageJson: { contributes, ...packageJson },
	overrideJson,
	substitution,
}: {
	packageJson: Record<string, any> // eslint-disable-line @typescript-eslint/no-explicit-any
	overrideJson: Record<string, any> // eslint-disable-line @typescript-eslint/no-explicit-any
	substitution: [string, string]
}) {
	const { viewsContainers, views, commands, menus, submenus, configuration } = contributesSchema.parse(contributes)
	const [from, to] = substitution

	return {
		...packageJson,
		...overrideJson,
		contributes: {
			viewsContainers: transformArrayRecord<ViewsContainer>(viewsContainers, from, to, ["id"]),
			views: transformArrayRecord<Views>(views, from, to, ["id"]),
			commands: transformArray(commands, from, to, "command"),
			menus: transformArrayRecord<Menus>(menus, from, to, ["command", "submenu", "when"]),
			submenus: transformArray(submenus, from, to, "id"),
			configuration: {
				title: configuration.title,
				properties: transformRecord<Configuration["properties"]>(configuration.properties, from, to),
			},
		},
	}
}

// eslint-disable-next-line @typescript-eslint/no-explicit-any
function transformArrayRecord<T>(obj: Record<string, any[]>, from: string, to: string, props: string[]): T {
	return Object.entries(obj).reduce(
		(acc, [key, ary]) => ({
			...acc,
			[key.replaceAll(from, to)]: ary.map((item) => {
				const transformedItem = { ...item }

				for (const prop of props) {
					if (prop in item && typeof item[prop] === "string") {
						transformedItem[prop] = item[prop].replaceAll(from, to)
					}
				}

				return transformedItem
			}),
		}),
		{} as T,
	)
}

// eslint-disable-next-line @typescript-eslint/no-explicit-any
function transformArray<T>(arr: any[], from: string, to: string, idProp: string): T[] {
	return arr.map(({ [idProp]: id, ...rest }) => ({
		[idProp]: id.replaceAll(from, to),
		...rest,
	}))
}

// eslint-disable-next-line @typescript-eslint/no-explicit-any
function transformRecord<T>(obj: Record<string, any>, from: string, to: string): T {
	return Object.entries(obj).reduce(
		(acc, [key, value]) => ({
			...acc,
			[key.replaceAll(from, to)]: value,
		}),
		{} as T,
	)
}<|MERGE_RESOLUTION|>--- conflicted
+++ resolved
@@ -1,14 +1,6 @@
 import * as fs from "fs"
 import * as path from "path"
-<<<<<<< HEAD
-import { fileURLToPath } from "url"
-
-// Define __dirname for ES module scope
-const __filename = fileURLToPath(import.meta.url);
-const __dirname = path.dirname(__filename);
-=======
 import { execSync } from "child_process"
->>>>>>> 2e2f83be
 
 import { ViewsContainer, Views, Menus, Configuration, contributesSchema } from "./types.js"
 
