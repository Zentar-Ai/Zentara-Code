--- conflicted
+++ resolved
@@ -21,13 +21,9 @@
 		"paths": {
 			"@/*": ["./src/*"],
 			"@src/*": ["./src/*"],
-<<<<<<< HEAD
-			"@zentara/*": ["../src/shared/*"]
-=======
 			"@zentara/*": ["../src/shared/*"],
 			"@zentara-code/types": ["../packages/types/src/index.ts"],
 			"@zentara-code/*": ["../packages/*/src"]
->>>>>>> 27b514d3
 		}
 	},
 	"include": ["src", "../src/shared"]
