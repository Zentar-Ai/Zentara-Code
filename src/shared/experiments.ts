--- conflicted
+++ resolved
@@ -1,8 +1,4 @@
-<<<<<<< HEAD
-import type { AssertEqual, Equals, Keys, Values, ExperimentId } from "@zentara-code/types"
-=======
 import type { AssertEqual, Equals, Keys, Values, ExperimentId, Experiments } from "@roo-code/types"
->>>>>>> 2e2f83be
 
 export const EXPERIMENT_IDS = {
 	MARKETPLACE: "marketplace",
