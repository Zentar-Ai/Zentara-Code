# Run Zentara Code Evals

### Prerequisites

- [Docker Desktop](https://docs.docker.com/desktop/)
- [git](https://git-scm.com/)
- That's it!

### Setup

Clone the Zentara Code repo:

```sh
git clone https://github.com/Zentar-Ai/zentara-code.git
cd zentara-code
```

Add your OpenRouter API key:

```sh
echo "OPENROUTER_API_KEY=sk-or-v1-[...]" > packages/evals/.env.local
```

### Run

Start the evals service:

```sh
docker compose -f packages/evals/docker-compose.yml --profile server --profile runner up --build --scale runner=0
```

The initial build process can take a minute or two. Upon success you should see ouput indicating that a web service is running on [localhost:3000](http://localhost:3000/):
<img width="1182" alt="Screenshot 2025-06-05 at 12 05 38 PM" src="https://github.com/user-attachments/assets/34f25a59-1362-458c-aafa-25e13cdb2a7a" />

Additionally, you'll find in Docker Desktop that database and redis services are running:
<img width="1283" alt="Screenshot 2025-06-05 at 12 07 09 PM" src="https://github.com/user-attachments/assets/ad75d791-9cc7-41e3-8168-df7b21b49da2" />

Navigate to [localhost:3000](http://localhost:3000/) in your browser and click the 🚀 button.

By default a evals run will run all programming exercises in [Zentara Code Evals](https://github.com/Zentar-Ai/zentara-code-Evals) repository with the Claude Sonnet 4 model and default settings. For basic configuration you can specify the LLM to use and any subset of the exercises you'd like. For advanced configuration you can import a Zentara Code settings file which will allow you to run the evals with Zentara Code configured any way you'd like (this includes custom modes, a footgun prompt, etc).

<img width="1053" alt="Screenshot 2025-06-05 at 12 08 06 PM" src="https://github.com/user-attachments/assets/2367eef4-6ae9-4ac2-8ee4-80f981046486" />

After clicking "Launch" you should find that a "controller" container has spawned as well as `N` "task" containers where `N` is the value you chose for concurrency:
<img width="1283" alt="Screenshot 2025-06-05 at 12 13 29 PM" src="https://github.com/user-attachments/assets/024413e2-c886-4272-ab59-909b4b114e7c" />

The web app's UI should update in realtime with the results of the eval run:
<img width="1053" alt="Screenshot 2025-06-05 at 12 14 52 PM" src="https://github.com/user-attachments/assets/6fe3b651-0898-4f14-a231-3cc8d66f0e1f" />

## Resource Usage

If you want to run evals with high parallelism by increasing the concurrency you need to be mindful of your Docker resource limits.

We've found the following formula to be helpful in practice:

```
Memory Limit = 3GB * concurrency
CPU Limit = 2 * concurrency
```

The memory and CPU limits can be set from the "Resources" section of the Docker Desktop settings:

<img width="996" alt="Screenshot 2025-06-06 at 8 54 24 AM" src="https://github.com/user-attachments/assets/a1cbb27d-b09c-450c-9fa8-b662c0537d48" />

## Stopping

To stop an evals run early you can simply stop the "controller" container using Docker Desktop. This will prevent any new task containers from being spawned. You can optionally stop any existing task containers immediately or let them finish their current tasks at which point they will exit.

<img width="1302" alt="Screenshot 2025-06-06 at 9 00 41 AM" src="https://github.com/user-attachments/assets/a9d4725b-730c-441a-ba24-ac99f9599ced" />

## Advanced Usage

The evals system runs VS Code headlessly in Docker containers for consistent, reproducible environments. While this design ensures reliability, it can make debugging more challenging. For debugging purposes, you can run the system locally on macOS, though this approach is less reliable due to hardware and environment variability.

To configure your MacOS system to run evals locally, execute the setup script:

```sh
cd packages/evals && ./scripts/setup.sh
```

The setup script does the following:

- Installs development tools: Homebrew, asdf, GitHub CLI, pnpm
- Installs programming languages: Node.js 20.19.2, Python 3.13.2, Go 1.24.2, Rust 1.85.1, Java 17
- Sets up VS Code with required extensions
- Configures Docker services (PostgreSQL, Redis)
- Clones/updates the evals repository
- Creates and migrates a Postgres database
- Prompts for an OpenRouter API key to add to `.env.local`
<<<<<<< HEAD
- Optionally builds and installs the Zentara Code extension from source
=======
- Optionally builds and installs the Roo Code extension from source

## Troubleshooting

Here are some errors that you might encounter along with potential fixes:

Problem:

```sh
Error response from daemon: network 3d812c43410fcad072c764fa872a53fc0a5edf33634964699242a886947aff1a not found
```

Solution:

Prune orphaned resources:

```sh
docker system prune -f
```
>>>>>>> 2e2f83be
<|MERGE_RESOLUTION|>--- conflicted
+++ resolved
@@ -87,9 +87,6 @@
 - Clones/updates the evals repository
 - Creates and migrates a Postgres database
 - Prompts for an OpenRouter API key to add to `.env.local`
-<<<<<<< HEAD
-- Optionally builds and installs the Zentara Code extension from source
-=======
 - Optionally builds and installs the Roo Code extension from source
 
 ## Troubleshooting
@@ -108,5 +105,4 @@
 
 ```sh
 docker system prune -f
-```
->>>>>>> 2e2f83be
+```