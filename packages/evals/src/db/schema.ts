--- conflicted
+++ resolved
@@ -1,11 +1,7 @@
 import { pgTable, text, timestamp, integer, real, boolean, jsonb, uniqueIndex } from "drizzle-orm/pg-core"
 import { relations } from "drizzle-orm"
 
-<<<<<<< HEAD
-import type { RooCodeSettings, ToolName, ToolUsage } from "@zentara-code/types"
-=======
 import type { ZentaraCodeSettings, ToolName, ToolUsage } from "@zentara-code/types"
->>>>>>> 27b514d3
 
 import type { ExerciseLanguage } from "../exercises/index.js"
 
