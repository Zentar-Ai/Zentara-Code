# Zentara Code

**Zentara Code** is an advanced AI-powered coding agent, forked from Zentara-Code, that writes, refactors and debugs code like a professional software engineer—directly inside VS Code.

[More Info](https://zentar.ai)

<details>
  <summary>📑 Table of Contents</summary>

- [Overview](#overview)
- [Core Capabilities](#core-capabilities)
- [Detailed Debugging Operations](#detailed-debugging-operations)
- [Getting Started](#Getting-Started)
- [Quick Example](#quick-example)
- [Roadmap & Changelog](#roadmap--changelog)
- [Contributing](#contributing)
- [License](#license)
  </details>
<<<<<<< HEAD
=======

---


[![Watch the Zentara Code Demo Video](assets/images/demo.png)](https://www.youtube.com/watch?v=tzaHKvC98jE)

## Overview

Zentara Code goes beyond simple code generation. It's an intelligent agent that can:

- **Write code:** Generate code based on your requirements.
- **Debug autonomously:** Utilize a full suite of runtime debugging tools to diagnose and fix issues in the code it writes, or in existing codebases.
- **Integrate with VS Code:** Seamlessly works within your VS Code environment, using its familiar debugging interfaces.

Zentara Code's powerful debugging operations are primarily utilized when it operates in **Code Mode** (for writing and then debugging code) and **Debug Mode** (for focused debugging tasks). For general information about Zentara Code's broader capabilities as a coding agent (forked from Zentara-Code), please refer to the Zentara-Code documentation at https://github.com/ZentaraCodeInc/Zentara-Code.
>>>>>>> 27b514d3

This empowers developers by automating complex coding and debugging tasks, allowing for faster development cycles and more robust software.

## Core Capabilities

- **AI-Powered Code Generation & Modification:**
    - Understands natural language prompts to create and modify code.
- **Integrated Runtime Debugging:**
    - **Full Debug Session Control:** Programmatically launches, and quits debugging sessions.
    - **Precise Execution Control:** Steps through code (over, into, out), sets execution pointers, and runs to specific lines.
    - **Advanced Breakpoint Management:** Sets, removes, and configures conditional, temporary, and standard breakpoints.
    - **In-Depth State Inspection:** Examines call stacks, inspects variables (locals, arguments, globals), and views source code in context.
    - **Dynamic Code Evaluation:** Evaluates expressions and executes statements during a debug session to understand and alter program state.
- **Intelligent Exception Handling:**
    - When a program or test run in a debugging session encounters an error or exception, Zentara Code can analyze the exception information from the debugger.
    - It then intelligently decides on the next steps, such as performing a stack trace, reading stack frame variables, or navigating up the call stack to investigate the root cause.
- **Enhanced Pytest Debugging:**
    - Zentara Code overrides the default pytest behavior of silencing assertion errors during test runs.
    - It catches these errors immediately, allowing for real-time, interactive debugging of pytest failures. Instead of waiting for a summary at the end, exceptions bubble up, enabling Zentara Code to react contextually (e.g., by inspecting state at the point of failure).
- **Language-Agnostic Debugging:**
    - Leverages the Debug Adapter Protocol (DAP) to debug any programming language that has a DAP-compliant debugger available in VS Code. This means Zentara Code is not limited to specific languages but can adapt to your project's needs.
- **VS Code Native Experience:** Integrates seamlessly with VS Code's debugging infrastructure, providing a familiar and powerful experience.


<<<<<<< HEAD
Zentara Code goes beyond simple code generation. It's an intelligent agent that can:

- **Write code:** Generate code based on your requirements.
- **Debug autonomously:** Utilize a full suite of runtime debugging tools to diagnose and fix issues in the code it writes, or in existing codebases.
- **Integrate with VS Code:** Seamlessly works within your VS Code environment, using its familiar debugging interfaces.

Zentara Code's powerful debugging operations are primarily utilized when it operates in **Code Mode** (for writing and then debugging code) and **Debug Mode** (for focused debugging tasks). For general information about Zentara Code's broader capabilities as a coding agent (forked from Roo-Code), please refer to the Roo-Code documentation at https://github.com/RooCodeInc/Roo-Code.

This empowers developers by automating complex coding and debugging tasks, allowing for faster development cycles and more robust software.

## Core Capabilities

- **AI-Powered Code Generation & Modification:**
    - Understands natural language prompts to create and modify code.
- **Integrated Runtime Debugging:**
    - **Full Debug Session Control:** Programmatically launches, and quits debugging sessions.
    - **Precise Execution Control:** Steps through code (over, into, out), sets execution pointers, and runs to specific lines.
    - **Advanced Breakpoint Management:** Sets, removes, and configures conditional, temporary, and standard breakpoints.
    - **In-Depth State Inspection:** Examines call stacks, inspects variables (locals, arguments, globals), and views source code in context.
    - **Dynamic Code Evaluation:** Evaluates expressions and executes statements during a debug session to understand and alter program state.
- **Intelligent Exception Handling:**
    - When a program or test run in a debugging session encounters an error or exception, Zentara Code can analyze the exception information from the debugger.
    - It then intelligently decides on the next steps, such as performing a stack trace, reading stack frame variables, or navigating up the call stack to investigate the root cause.
- **Enhanced Pytest Debugging:**
    - Zentara Code overrides the default pytest behavior of silencing assertion errors during test runs.
    - It catches these errors immediately, allowing for real-time, interactive debugging of pytest failures. Instead of waiting for a summary at the end, exceptions bubble up, enabling Zentara Code to react contextually (e.g., by inspecting state at the point of failure).
- **Language-Agnostic Debugging:**
    - Leverages the Debug Adapter Protocol (DAP) to debug any programming language that has a DAP-compliant debugger available in VS Code. This means Zentara Code is not limited to specific languages but can adapt to your project's needs.
- **VS Code Native Experience:** Integrates seamlessly with VS Code's debugging infrastructure, providing a familiar and powerful experience.


## Detailed Debugging Operations

Zentara Code provides a rich set of granular debugging operations, allowing for precise control over the debugging process:

### Session Management

- `debug_launch`: Starts a new debugging session for a specified program or test.
- `debug_quit`: Terminates the currently running program and exits the debugger.

### Execution Control

- `debug_continue`: Resumes program execution until the next breakpoint or program end.
- `debug_next`: Executes the current line and stops at the next line in the current function (steps over calls).
- `debug_step_in`: Steps into a function call on the current line, or to the next line if no function call.
- `debug_step_out`: Continues execution until the current function returns, then stops.
- `debug_jump`: Changes the next line of code that will be executed within the current stack frame.
- `debug_until`: Continues program execution until it reaches a specified line number in the current source file.

### Breakpoint Management

- `debug_set_breakpoint`: Adds a breakpoint at a specified location.
- `debug_set_temp_breakpoint`: Adds a temporary breakpoint that is removed after being hit once.
- `debug_remove_breakpoint`: Removes an existing breakpoint.
- `debug_remove_all_breakpoints_in_file`: Removes all breakpoints currently set in a specified source file.
- `debug_disable_breakpoint`: Disables an existing breakpoint without removing it.
- `debug_enable_breakpoint`: Re-enables a previously disabled breakpoint.
- `debug_ignore_breakpoint`: Sets or clears an ignore count for a breakpoint (skip N hits).
- `debug_set_breakpoint_condition`: Sets or clears the condition for an existing breakpoint.
- `debug_get_active_breakpoints`: Retrieves a list of all currently set breakpoints.

### Stack & Source Inspection

- `debug_stack_trace`: Displays the current call stack of the paused program.
- `debug_list_source`: Displays lines of source code around the current execution point in a frame.
- `debug_up`: Moves the debugger's current focus one level up in the call stack.
- `debug_down`: Moves the debugger's current focus one level down in the call stack.
- `debug_goto_frame`: Changes the debugger's current focus to a specific stack frame by ID.
- `debug_get_source`: Retrieves the source code definition for an object, function, or class.

### State Inspection & Evaluation

- `debug_get_stack_frame_variables`: Retrieves variables from specified scopes (Local, Arguments, etc.) within a frame.
- `debug_get_args`: Retrieves the arguments passed to the function/method of a specified stack frame.
- `debug_evaluate`: Evaluates an arbitrary expression within the context of a specified stack frame.
- `debug_pretty_print`: Evaluates an expression and returns a formatted, human-readable string of its value.
- `debug_whatis`: Evaluates an expression and returns the type of the resulting value.
- `debug_execute_statement`: Executes a given statement (potentially with side effects) in a frame.

### Status Information

- `debug_get_last_stop_info`: Retrieves the full body of the last "stopped" event from the debugger.

## Getting Started

Zentara Code is a VS Code extension. Here's how you can get started:

**1. Install from VS Code Marketplace (Recommended for Users)**

- Open VS Code.
- Go to the Extensions view (Ctrl+Shift+X or Cmd+Shift+X).
- Search for "Zentara Code".
- Click "Install".
- Once installed, Zentara Code will be available to assist you.

For more detailed installation instruction, please visit https://zentar.ai, click on the "Install for free" button.

**2. Build and Install from Source (For Developers/Contributors)**

If you want to contribute or run the latest development version:

- **Clone the repository:**

    ```sh
    git clone https://github.com/Zentar-Ai/Zentara-Code.git
    cd zentara-code
    ```

- **Install dependencies:**
  This project uses pnpm. Ensure you have Node.js npm , pnpm installed.
    ```sh
    pnpm install
    ```
- **Build the extension:**

    ```sh
    pnpm vsix
    ```

    This will typically compile the TypeScript code and package the extension into a `.vsix` file in a `bin/` directory.

- **Install the .vsix file in VS Code:**
    1.  Go to the Extensions view in VS Code.
    2.  Click the "..." (More Actions) menu in the top-right corner of the Extensions view.
    3.  Select "Install from VSIX..."
    4.  Navigate to and select the generated `.vsix` file.

## Quick Example

***Important***: This extension has been validated with Google Gemini 2.5 Pro (build 0506). Other models are not fully supported because they cannot invoke the function tool reliably.

Here are a few examples of how you can use Zentara Code to debug different types of projects.
The example scripts (`quicksort_buggy.py`, `test_quicksort_pytest.py`, `merge_sort_buggy.js`, `insertion_sort_buggy.ts`, etc.) mentioned in these tutorials can be found in the `testdata/` directory of this repository.
These tutorials are condensed versions; for more detailed step-by-step guides, please refer to the corresponding markdown files in the `testdata/` directory (e.g., `debugging_demo.md`, `debugging_demo_pytest.md`).

### 1. Debugging a Python Script

This tutorial demonstrates debugging a standard Python script. We'll use an example of a buggy quicksort algorithm.

**Scenario:** You have a Python script, `quicksort_buggy.py`, that isn't sorting correctly.

**a. Prepare Your Workspace:**

- Ensure `testdata/quicksort_buggy.py` (or your target script) is in your workspace.
- (Optional) Create a copy to debug, e.g., `testdata/quicksort_buggy.debug.py`.

**b. Initiate Debugging with Zentara Code:**
Instruct Zentara Code (e.g., in Code Mode or Debug Mode):
"Zentara, start debugging `testdata/quicksort_buggy.debug.py`"
_(Zentara Code would use `debug_launch` with `program: "testdata/quicksort_buggy.debug.py"`)_

**c. Observe Initial Behavior (Optional):**
"Zentara, continue execution and let me know what happens."
_(Zentara Code uses `debug_continue`)_
The script might run to completion, show errors, or fail assertions.

**d. Set Breakpoints & Investigate:**
Assume an error occurs related to sorting an empty list.
"Zentara, restart the debug session for `testdata/quicksort_buggy.debug.py`.
Set a breakpoint at the beginning of the `quick_sort` function in `testdata/quicksort_buggy.debug.py`.
Also, set a breakpoint where `quick_sort` is called for an empty list scenario (likely within the script's own test harness).
Continue execution until the breakpoint for the empty list call is hit."
_(Zentara Code uses `debug_restart`, `debug_set_breakpoint`, then `debug_continue`)_

**e. Step Through and Inspect:**
Once paused:
"Zentara, I'm at the breakpoint.

1. What are the arguments being passed to `quick_sort`?
2. Now, step into the `quick_sort` function."
   _(Zentara Code uses `debug_evaluate` or `debug_get_args`, then `debug_step_in`)_

Inside `quick_sort`:
"Zentara, step through the function line by line. Show me the values of `low`, `high`, and `arr` at each step."
_(Zentara Code uses `debug_next` repeatedly, with `debug_evaluate` or `debug_get_stack_frame_variables`)_

**f. Diagnose the Bug:**
Based on the debugger's output, you might identify the cause.
"Zentara, it seems the base case for empty lists in `quick_sort` is not handled correctly."

### 2. Debugging Python with Pytest

This tutorial shows how to debug Python code using `pytest`.

**Scenario:** You have `quicksort_buggy.py` and a `test_quicksort_pytest.py` file containing tests for it.

**a. Prepare Your Workspace:**

- Ensure both `testdata/quicksort_buggy.py` and `testdata/test_quicksort_pytest.py` are present.
- It's good practice to have tests import from a copy, e.g., `testdata/quicksort_buggy.debug.py`. Create this copy.

**b. Initiate Pytest Debugging:**
"Zentara, debug the tests in `testdata/test_quicksort_pytest.py` using pytest."
_(Zentara Code uses `debug_launch` with `program: "testdata/test_quicksort_pytest.py"`, `mode: "pytest"')_

**c. Observe Initial Test Failures:**
"Zentara, continue execution and report the pytest results."
_(Zentara Code uses `debug_continue`)_
Pytest will report failing tests.

**d. Set Breakpoints & Investigate a Failing Test:**
Assume `test_empty_list` in `testdata/test_quicksort_pytest.py` fails.
"Zentara, restart the pytest debug session for `testdata/test_quicksort_pytest.py`, stopping at entry.
Set a breakpoint in `testdata/test_quicksort_pytest.py` where the `quick_sort` logic is called for `test_empty_list`.
Also, set a breakpoint at the start of the `quick_sort` function in `testdata/quicksort_buggy.debug.py`.
Continue execution."
_(Zentara Code uses `debug_restart`, `debug_set_breakpoint` (for test and source file), then `debug_continue`)_

**e. Step Through Test and Source Code:**
When paused in the test file:
"Zentara, step into the call that leads to `quick_sort`."
_(Zentara Code uses `debug_step_in`)_

Once inside `quick_sort` in `testdata/quicksort_buggy.debug.py`:
"Zentara, step through `quick_sort` line by line, showing key variables, to see why `test_empty_list` is failing."
_(Zentara Code uses `debug_next` and variable inspection tools)_

**f. Diagnose the Bug:**
By observing the runtime behavior of `testdata/quicksort_buggy.debug.py` as called by the test, you can identify the bug.

### 3. Debugging a JavaScript Script

This tutorial covers debugging a typical JavaScript (e.g., Node.js) script. We'll use a buggy Merge Sort example.

**Scenario:** You have `merge_sort_buggy.js` that produces incorrect output.

**a. Prepare Your Workspace:**

- Ensure `testdata/merge_sort_buggy.js` is available.
- (Optional) Create a copy, e.g., `testdata/merge_sort_buggy.debug.js`.

**b. Initiate JavaScript Debugging:**
"Zentara, start debugging `testdata/merge_sort_buggy.debug.js`"
_(Zentara Code uses `debug_launch` with `program: "testdata/merge_sort_buggy.debug.js"` and `stopOnEntry: true`)_

**c. Observe Initial Output:**
"Zentara, continue and show me the output."
_(Zentara Code uses `debug_continue`)_

**d. Set Breakpoints & Investigate:**
Suppose an array `[5, 2, 8, 1, 9, 4]` is sorted incorrectly.
"Zentara, restart debugging for `testdata/merge_sort_buggy.debug.js`.
Set a breakpoint at the start of the `mergeSort` function in `testdata/merge_sort_buggy.debug.js`.
Set another breakpoint where `mergeSort` is called with `[5, 2, 8, 1, 9, 4]` (within the script's test calls).
Continue."
_(Zentara Code uses `debug_restart`, `debug_set_breakpoint`, `debug_continue`)_

**e. Step Through and Inspect (Focus on `merge`):**
When paused:
"Zentara, step into `mergeSort`. Then, when execution reaches the `merge` function, step through that line by line. Show me `left`, `right`, `result`, `leftIndex`, and `rightIndex`."
_(Zentara Code uses `debug_step_in`, `debug_next` within `merge`, and variable inspection)_

**f. Diagnose the Bug:**
This detailed inspection, especially of the `merge` function's logic, will help identify the bug.

### 4. Debugging a TypeScript Script

This tutorial shows debugging a TypeScript script, which involves a compilation step.

**Scenario:** You have `insertion_sort_buggy.ts` with a faulty sorting algorithm.

**a. Compile TypeScript to JavaScript:**
"Zentara, compile `testdata/insertion_sort_buggy.ts` using `tsc`."
_(Zentara Code would use `execute_command` with `command: "tsc testdata/insertion_sort_buggy.ts"`)_
This creates `testdata/insertion_sort_buggy.js`.

**b. Initiate Debugging on Compiled JS:**
"Zentara, debug the compiled `testdata/insertion_sort_buggy.js`"
_(Zentara Code uses `debug_launch` with `program: "testdata/insertion_sort_buggy.js"`)_

**c. Observe Initial Assertion Failures:**
"Zentara, continue execution and report any assertion failures."
_(Zentara Code uses `debug_continue`)_

**d. Set Breakpoints & Investigate:**
If an assertion for a test array fails:
"Zentara, restart debugging for `testdata/insertion_sort_buggy.js`.
Set a breakpoint at the start of the `insertionSort` function (in `testdata/insertion_sort_buggy.js`).
Set another where `insertionSort` is called for the failing test case (within the script's test calls).
Continue."
_(Zentara Code uses `debug_restart`, `debug_set_breakpoint`, `debug_continue`)_

**e. Step Through and Inspect:**
When paused:
"Zentara, step into `insertionSort`. Step line by line, showing `i`, `j`, `current`, and `arr`."
_(Zentara Code uses `debug_step_in`, `debug_next`, and variable inspection tools on the JavaScript code)_

**f. Diagnose the Bug:**
By stepping through the compiled JavaScript and observing its runtime behavior, you can diagnose the issue in the original TypeScript logic.

## Example Autonomous Debugging Prompts for Zentara Code

The Quick Tutorials above show a step-by-step, interactive debugging process. However, you can also instruct Zentara Code to debug more autonomously. Here are some example high-level prompts based on the scenarios in the `testdata/` directory:

**1. For General Python Script (`testdata/quicksort_buggy.py`):**

"Zentara, the script `testdata/quicksort_buggy.py` is not working correctly. Please debug it using your runtime analysis tools. Identify any bugs, explain them, and then try to fix the script. After applying fixes, verify if the corrected script passes its internal assertions."

**2. For Python with Pytest (`testdata/test_quicksort_pytest.py` and `testdata/quicksort_buggy.py`):**

"Zentara, the pytest tests in `testdata/test_quicksort_pytest.py` are failing when testing `testdata/quicksort_buggy.py`. Please use your pytest debugging mode to investigate these failures. Pinpoint the bugs in `testdata/quicksort_buggy.py` based on the test results and runtime analysis. Explain the bugs, then attempt to fix `testdata/quicksort_buggy.py` and confirm if the tests pass."
_(Remember to have Zentara Code create a copy like `quicksort_buggy.debug.py` to modify, or instruct it to do so.)_

**3. For JavaScript Script (`testdata/merge_sort_buggy.js`):**

"Zentara, `testdata/merge_sort_buggy.js` has a bug in its merge sort implementation. Please debug this script. Use your runtime debugging tools to find the issue, explain it clearly, and then try to correct the `merge_sort_buggy.js` file. Verify your fix."

**4. For TypeScript Script (`testdata/insertion_sort_buggy.ts`):**

"Zentara, the TypeScript script `testdata/insertion_sort_buggy.ts` needs debugging. First, compile it to JavaScript. Then, debug the compiled JavaScript output to find any bugs in the insertion sort logic. Explain the problems you discover, suggest fixes for the original `.ts` file, and if possible, apply and test them."

These prompts give Zentara Code more leeway to decide on the specific debugging steps (breakpoints, stepping, inspection) needed to solve the problem.

### Python Debugging Setup (Important)

For Zentara Code to effectively debug Python projects, especially those using Conda environments or specific `pytest` installations, ensure the correct Python interpreter is configured in your VS Code settings (`.vscode/settings.json`):

```json
{
	"python.defaultInterpreterPath": "/path/to/your/conda/env/bin/python"
}
```

Replace `/path/to/your/conda/env/bin/python` with the actual path to your Python interpreter.

## Roadmap & Changelog

We're constantly evolving Zentara Code. Check out our [issue tracker](https://github.com/Zentar-Ai/Zentara-code/issues?q=is%3Aopen+is%3Aissue+label%3Aroadmap) for our public roadmap and planned features. If you're looking to contribute, `good first issue` labels are a great place to start!
=======
## Detailed Debugging Operations

Zentara Code provides a rich set of granular debugging operations, allowing for precise control over the debugging process:

### Session Management

- `debug_launch`: Starts a new debugging session for a specified program or test.
- `debug_quit`: Terminates the currently running program and exits the debugger.

### Execution Control

- `debug_continue`: Resumes program execution until the next breakpoint or program end.
- `debug_next`: Executes the current line and stops at the next line in the current function (steps over calls).
- `debug_step_in`: Steps into a function call on the current line, or to the next line if no function call.
- `debug_step_out`: Continues execution until the current function returns, then stops.
- `debug_jump`: Changes the next line of code that will be executed within the current stack frame.
- `debug_until`: Continues program execution until it reaches a specified line number in the current source file.

### Breakpoint Management

- `debug_set_breakpoint`: Adds a breakpoint at a specified location.
- `debug_set_temp_breakpoint`: Adds a temporary breakpoint that is removed after being hit once.
- `debug_remove_breakpoint`: Removes an existing breakpoint.
- `debug_remove_all_breakpoints_in_file`: Removes all breakpoints currently set in a specified source file.
- `debug_disable_breakpoint`: Disables an existing breakpoint without removing it.
- `debug_enable_breakpoint`: Re-enables a previously disabled breakpoint.
- `debug_ignore_breakpoint`: Sets or clears an ignore count for a breakpoint (skip N hits).
- `debug_set_breakpoint_condition`: Sets or clears the condition for an existing breakpoint.
- `debug_get_active_breakpoints`: Retrieves a list of all currently set breakpoints.

### Stack & Source Inspection

- `debug_stack_trace`: Displays the current call stack of the paused program.
- `debug_list_source`: Displays lines of source code around the current execution point in a frame.
- `debug_up`: Moves the debugger's current focus one level up in the call stack.
- `debug_down`: Moves the debugger's current focus one level down in the call stack.
- `debug_goto_frame`: Changes the debugger's current focus to a specific stack frame by ID.
- `debug_get_source`: Retrieves the source code definition for an object, function, or class.

### State Inspection & Evaluation

- `debug_get_stack_frame_variables`: Retrieves variables from specified scopes (Local, Arguments, etc.) within a frame.
- `debug_get_args`: Retrieves the arguments passed to the function/method of a specified stack frame.
- `debug_evaluate`: Evaluates an arbitrary expression within the context of a specified stack frame.
- `debug_pretty_print`: Evaluates an expression and returns a formatted, human-readable string of its value.
- `debug_whatis`: Evaluates an expression and returns the type of the resulting value.
- `debug_execute_statement`: Executes a given statement (potentially with side effects) in a frame.

### Status Information

- `debug_get_last_stop_info`: Retrieves the full body of the last "stopped" event from the debugger.

## Getting Started

Zentara Code is a VS Code extension. Here's how you can get started:

**1. Install from VS Code Marketplace (Recommended for Users)**

- Open VS Code.
- Go to the Extensions view (Ctrl+Shift+X or Cmd+Shift+X).
- Search for "Zentara Code".
- Click "Install".
- Once installed, Zentara Code will be available to assist you.

For more detailed installation instruction, please visit https://zentar.ai, click on the "Install for free" button.

**2. Build and Install from Source (For Developers/Contributors)**

If you want to contribute or run the latest development version:

- **Clone the repository:**

    ```sh
    git clone https://github.com/Zentar-Ai/Zentara-Code.git
    cd zentara-code
    ```

- **Install dependencies:**
  This project uses pnpm. Ensure you have Node.js npm , pnpm installed.
    ```sh
    pnpm install
    ```
- **Build the extension:**

    ```sh
    pnpm vsix
    ```

    This will typically compile the TypeScript code and package the extension into a `.vsix` file in a `bin/` directory.

- **Install the .vsix file in VS Code:**
    1.  Go to the Extensions view in VS Code.
    2.  Click the "..." (More Actions) menu in the top-right corner of the Extensions view.
    3.  Select "Install from VSIX..."
    4.  Navigate to and select the generated `.vsix` file.

## Quick Example

***Important***: This extension has been validated with Google Gemini 2.5 Pro (build 0506). Other models are not fully supported because they cannot invoke the function tool reliably.

Here are a few examples of how you can use Zentara Code to debug different types of projects.
The example scripts (`quicksort_buggy.py`, `test_quicksort_pytest.py`, `merge_sort_buggy.js`, `insertion_sort_buggy.ts`, etc.) mentioned in these tutorials can be found in the `testdata/` directory of this repository.
These tutorials are condensed versions; for more detailed step-by-step guides, please refer to the corresponding markdown files in the `testdata/` directory (e.g., `debugging_demo.md`, `debugging_demo_pytest.md`).

### 1. Debugging a Python Script

This tutorial demonstrates debugging a standard Python script. We'll use an example of a buggy quicksort algorithm.

**Scenario:** You have a Python script, `quicksort_buggy.py`, that isn't sorting correctly.

**a. Prepare Your Workspace:**

- Ensure `testdata/quicksort_buggy.py` (or your target script) is in your workspace.
- (Optional) Create a copy to debug, e.g., `testdata/quicksort_buggy.debug.py`.

**b. Initiate Debugging with Zentara Code:**
Instruct Zentara Code (e.g., in Code Mode or Debug Mode):
"Zentara, start debugging `testdata/quicksort_buggy.debug.py`"
_(Zentara Code would use `debug_launch` with `program: "testdata/quicksort_buggy.debug.py"`)_

**c. Observe Initial Behavior (Optional):**
"Zentara, continue execution and let me know what happens."
_(Zentara Code uses `debug_continue`)_
The script might run to completion, show errors, or fail assertions.

**d. Set Breakpoints & Investigate:**
Assume an error occurs related to sorting an empty list.
"Zentara, restart the debug session for `testdata/quicksort_buggy.debug.py`.
Set a breakpoint at the beginning of the `quick_sort` function in `testdata/quicksort_buggy.debug.py`.
Also, set a breakpoint where `quick_sort` is called for an empty list scenario (likely within the script's own test harness).
Continue execution until the breakpoint for the empty list call is hit."
_(Zentara Code uses `debug_restart`, `debug_set_breakpoint`, then `debug_continue`)_

**e. Step Through and Inspect:**
Once paused:
"Zentara, I'm at the breakpoint.
>>>>>>> 27b514d3

1. What are the arguments being passed to `quick_sort`?
2. Now, step into the `quick_sort` function."
   _(Zentara Code uses `debug_evaluate` or `debug_get_args`, then `debug_step_in`)_

<<<<<<< HEAD
Zentara Code thrives on community involvement! We welcome contributions of all kinds.
=======
Inside `quick_sort`:
"Zentara, step through the function line by line. Show me the values of `low`, `high`, and `arr` at each step."
_(Zentara Code uses `debug_next` repeatedly, with `debug_evaluate` or `debug_get_stack_frame_variables`)_
>>>>>>> 27b514d3

**f. Diagnose the Bug:**
Based on the debugger's output, you might identify the cause.
"Zentara, it seems the base case for empty lists in `quick_sort` is not handled correctly."

### 2. Debugging Python with Pytest

This tutorial shows how to debug Python code using `pytest`.

**Scenario:** You have `quicksort_buggy.py` and a `test_quicksort_pytest.py` file containing tests for it.

**a. Prepare Your Workspace:**

- Ensure both `testdata/quicksort_buggy.py` and `testdata/test_quicksort_pytest.py` are present.
- It's good practice to have tests import from a copy, e.g., `testdata/quicksort_buggy.debug.py`. Create this copy.

**b. Initiate Pytest Debugging:**
"Zentara, debug the tests in `testdata/test_quicksort_pytest.py` using pytest."
_(Zentara Code uses `debug_launch` with `program: "testdata/test_quicksort_pytest.py"`, `mode: "pytest"')_

**c. Observe Initial Test Failures:**
"Zentara, continue execution and report the pytest results."
_(Zentara Code uses `debug_continue`)_
Pytest will report failing tests.

**d. Set Breakpoints & Investigate a Failing Test:**
Assume `test_empty_list` in `testdata/test_quicksort_pytest.py` fails.
"Zentara, restart the pytest debug session for `testdata/test_quicksort_pytest.py`, stopping at entry.
Set a breakpoint in `testdata/test_quicksort_pytest.py` where the `quick_sort` logic is called for `test_empty_list`.
Also, set a breakpoint at the start of the `quick_sort` function in `testdata/quicksort_buggy.debug.py`.
Continue execution."
_(Zentara Code uses `debug_restart`, `debug_set_breakpoint` (for test and source file), then `debug_continue`)_

**e. Step Through Test and Source Code:**
When paused in the test file:
"Zentara, step into the call that leads to `quick_sort`."
_(Zentara Code uses `debug_step_in`)_

Once inside `quick_sort` in `testdata/quicksort_buggy.debug.py`:
"Zentara, step through `quick_sort` line by line, showing key variables, to see why `test_empty_list` is failing."
_(Zentara Code uses `debug_next` and variable inspection tools)_

**f. Diagnose the Bug:**
By observing the runtime behavior of `testdata/quicksort_buggy.debug.py` as called by the test, you can identify the bug.

### 3. Debugging a JavaScript Script

This tutorial covers debugging a typical JavaScript (e.g., Node.js) script. We'll use a buggy Merge Sort example.

**Scenario:** You have `merge_sort_buggy.js` that produces incorrect output.

**a. Prepare Your Workspace:**

- Ensure `testdata/merge_sort_buggy.js` is available.
- (Optional) Create a copy, e.g., `testdata/merge_sort_buggy.debug.js`.

**b. Initiate JavaScript Debugging:**
"Zentara, start debugging `testdata/merge_sort_buggy.debug.js`"
_(Zentara Code uses `debug_launch` with `program: "testdata/merge_sort_buggy.debug.js"` and `stopOnEntry: true`)_

**c. Observe Initial Output:**
"Zentara, continue and show me the output."
_(Zentara Code uses `debug_continue`)_

**d. Set Breakpoints & Investigate:**
Suppose an array `[5, 2, 8, 1, 9, 4]` is sorted incorrectly.
"Zentara, restart debugging for `testdata/merge_sort_buggy.debug.js`.
Set a breakpoint at the start of the `mergeSort` function in `testdata/merge_sort_buggy.debug.js`.
Set another breakpoint where `mergeSort` is called with `[5, 2, 8, 1, 9, 4]` (within the script's test calls).
Continue."
_(Zentara Code uses `debug_restart`, `debug_set_breakpoint`, `debug_continue`)_

**e. Step Through and Inspect (Focus on `merge`):**
When paused:
"Zentara, step into `mergeSort`. Then, when execution reaches the `merge` function, step through that line by line. Show me `left`, `right`, `result`, `leftIndex`, and `rightIndex`."
_(Zentara Code uses `debug_step_in`, `debug_next` within `merge`, and variable inspection)_

**f. Diagnose the Bug:**
This detailed inspection, especially of the `merge` function's logic, will help identify the bug.

### 4. Debugging a TypeScript Script

This tutorial shows debugging a TypeScript script, which involves a compilation step.

**Scenario:** You have `insertion_sort_buggy.ts` with a faulty sorting algorithm.

**a. Compile TypeScript to JavaScript:**
"Zentara, compile `testdata/insertion_sort_buggy.ts` using `tsc`."
_(Zentara Code would use `execute_command` with `command: "tsc testdata/insertion_sort_buggy.ts"`)_
This creates `testdata/insertion_sort_buggy.js`.

**b. Initiate Debugging on Compiled JS:**
"Zentara, debug the compiled `testdata/insertion_sort_buggy.js`"
_(Zentara Code uses `debug_launch` with `program: "testdata/insertion_sort_buggy.js"`)_

**c. Observe Initial Assertion Failures:**
"Zentara, continue execution and report any assertion failures."
_(Zentara Code uses `debug_continue`)_

**d. Set Breakpoints & Investigate:**
If an assertion for a test array fails:
"Zentara, restart debugging for `testdata/insertion_sort_buggy.js`.
Set a breakpoint at the start of the `insertionSort` function (in `testdata/insertion_sort_buggy.js`).
Set another where `insertionSort` is called for the failing test case (within the script's test calls).
Continue."
_(Zentara Code uses `debug_restart`, `debug_set_breakpoint`, `debug_continue`)_

**e. Step Through and Inspect:**
When paused:
"Zentara, step into `insertionSort`. Step line by line, showing `i`, `j`, `current`, and `arr`."
_(Zentara Code uses `debug_step_in`, `debug_next`, and variable inspection tools on the JavaScript code)_

**f. Diagnose the Bug:**
By stepping through the compiled JavaScript and observing its runtime behavior, you can diagnose the issue in the original TypeScript logic.

## Example Autonomous Debugging Prompts for Zentara Code

The Quick Tutorials above show a step-by-step, interactive debugging process. However, you can also instruct Zentara Code to debug more autonomously. Here are some example high-level prompts based on the scenarios in the `testdata/` directory:

**1. For General Python Script (`testdata/quicksort_buggy.py`):**

"Zentara, the script `testdata/quicksort_buggy.py` is not working correctly. Please debug it using your runtime analysis tools. Identify any bugs, explain them, and then try to fix the script. After applying fixes, verify if the corrected script passes its internal assertions."

**2. For Python with Pytest (`testdata/test_quicksort_pytest.py` and `testdata/quicksort_buggy.py`):**

"Zentara, the pytest tests in `testdata/test_quicksort_pytest.py` are failing when testing `testdata/quicksort_buggy.py`. Please use your pytest debugging mode to investigate these failures. Pinpoint the bugs in `testdata/quicksort_buggy.py` based on the test results and runtime analysis. Explain the bugs, then attempt to fix `testdata/quicksort_buggy.py` and confirm if the tests pass."
_(Remember to have Zentara Code create a copy like `quicksort_buggy.debug.py` to modify, or instruct it to do so.)_

**3. For JavaScript Script (`testdata/merge_sort_buggy.js`):**

"Zentara, `testdata/merge_sort_buggy.js` has a bug in its merge sort implementation. Please debug this script. Use your runtime debugging tools to find the issue, explain it clearly, and then try to correct the `merge_sort_buggy.js` file. Verify your fix."

**4. For TypeScript Script (`testdata/insertion_sort_buggy.ts`):**

"Zentara, the TypeScript script `testdata/insertion_sort_buggy.ts` needs debugging. First, compile it to JavaScript. Then, debug the compiled JavaScript output to find any bugs in the insertion sort logic. Explain the problems you discover, suggest fixes for the original `.ts` file, and if possible, apply and test them."

These prompts give Zentara Code more leeway to decide on the specific debugging steps (breakpoints, stepping, inspection) needed to solve the problem.

### Python Debugging Setup (Important)

For Zentara Code to effectively debug Python projects, especially those using Conda environments or specific `pytest` installations, ensure the correct Python interpreter is configured in your VS Code settings (`.vscode/settings.json`):

```json
{
	"python.defaultInterpreterPath": "/path/to/your/conda/env/bin/python"
}
```

Replace `/path/to/your/conda/env/bin/python` with the actual path to your Python interpreter.

## Roadmap & Changelog

We're constantly evolving Zentara Code. Check out our [issue tracker](https://github.com/Zentar-Ai/Zentara-code/issues?q=is%3Aopen+is%3Aissue+label%3Aroadmap) for our public roadmap and planned features. If you're looking to contribute, `good first issue` labels are a great place to start!

## Contributing

Zentara Code thrives on community involvement! We welcome contributions of all kinds.

- **[Issue Tracker](https://github.com/Zentar-Ai/zentara-code/issues)** 
- **[Code of Conduct](CODE_OF_CONDUCT.md)**

## License

Zentara Code is licensed under the [Apache License 2.0](./LICENSE).

© 2025 ZentarAI

<<<<<<< HEAD
This project is a fork of [RooCodeInc/Roo-Code)](https://github.com/RooCodeInc/Roo-Code). We gratefully acknowledge all contributions made to the original project.
=======
This project is a fork of [ZentaraCodeInc/Zentara-Code)](https://github.com/ZentaraCodeInc/Zentara-Code). We gratefully acknowledge all contributions made to the original project.
>>>>>>> 27b514d3
<|MERGE_RESOLUTION|>--- conflicted
+++ resolved
@@ -16,8 +16,6 @@
 - [Contributing](#contributing)
 - [License](#license)
   </details>
-<<<<<<< HEAD
-=======
 
 ---
 
@@ -33,7 +31,6 @@
 - **Integrate with VS Code:** Seamlessly works within your VS Code environment, using its familiar debugging interfaces.
 
 Zentara Code's powerful debugging operations are primarily utilized when it operates in **Code Mode** (for writing and then debugging code) and **Debug Mode** (for focused debugging tasks). For general information about Zentara Code's broader capabilities as a coding agent (forked from Zentara-Code), please refer to the Zentara-Code documentation at https://github.com/ZentaraCodeInc/Zentara-Code.
->>>>>>> 27b514d3
 
 This empowers developers by automating complex coding and debugging tasks, allowing for faster development cycles and more robust software.
 
@@ -58,38 +55,6 @@
 - **VS Code Native Experience:** Integrates seamlessly with VS Code's debugging infrastructure, providing a familiar and powerful experience.
 
 
-<<<<<<< HEAD
-Zentara Code goes beyond simple code generation. It's an intelligent agent that can:
-
-- **Write code:** Generate code based on your requirements.
-- **Debug autonomously:** Utilize a full suite of runtime debugging tools to diagnose and fix issues in the code it writes, or in existing codebases.
-- **Integrate with VS Code:** Seamlessly works within your VS Code environment, using its familiar debugging interfaces.
-
-Zentara Code's powerful debugging operations are primarily utilized when it operates in **Code Mode** (for writing and then debugging code) and **Debug Mode** (for focused debugging tasks). For general information about Zentara Code's broader capabilities as a coding agent (forked from Roo-Code), please refer to the Roo-Code documentation at https://github.com/RooCodeInc/Roo-Code.
-
-This empowers developers by automating complex coding and debugging tasks, allowing for faster development cycles and more robust software.
-
-## Core Capabilities
-
-- **AI-Powered Code Generation & Modification:**
-    - Understands natural language prompts to create and modify code.
-- **Integrated Runtime Debugging:**
-    - **Full Debug Session Control:** Programmatically launches, and quits debugging sessions.
-    - **Precise Execution Control:** Steps through code (over, into, out), sets execution pointers, and runs to specific lines.
-    - **Advanced Breakpoint Management:** Sets, removes, and configures conditional, temporary, and standard breakpoints.
-    - **In-Depth State Inspection:** Examines call stacks, inspects variables (locals, arguments, globals), and views source code in context.
-    - **Dynamic Code Evaluation:** Evaluates expressions and executes statements during a debug session to understand and alter program state.
-- **Intelligent Exception Handling:**
-    - When a program or test run in a debugging session encounters an error or exception, Zentara Code can analyze the exception information from the debugger.
-    - It then intelligently decides on the next steps, such as performing a stack trace, reading stack frame variables, or navigating up the call stack to investigate the root cause.
-- **Enhanced Pytest Debugging:**
-    - Zentara Code overrides the default pytest behavior of silencing assertion errors during test runs.
-    - It catches these errors immediately, allowing for real-time, interactive debugging of pytest failures. Instead of waiting for a summary at the end, exceptions bubble up, enabling Zentara Code to react contextually (e.g., by inspecting state at the point of failure).
-- **Language-Agnostic Debugging:**
-    - Leverages the Debug Adapter Protocol (DAP) to debug any programming language that has a DAP-compliant debugger available in VS Code. This means Zentara Code is not limited to specific languages but can adapt to your project's needs.
-- **VS Code Native Experience:** Integrates seamlessly with VS Code's debugging infrastructure, providing a familiar and powerful experience.
-
-
 ## Detailed Debugging Operations
 
 Zentara Code provides a rich set of granular debugging operations, allowing for precise control over the debugging process:
@@ -387,309 +352,6 @@
 ## Roadmap & Changelog
 
 We're constantly evolving Zentara Code. Check out our [issue tracker](https://github.com/Zentar-Ai/Zentara-code/issues?q=is%3Aopen+is%3Aissue+label%3Aroadmap) for our public roadmap and planned features. If you're looking to contribute, `good first issue` labels are a great place to start!
-=======
-## Detailed Debugging Operations
-
-Zentara Code provides a rich set of granular debugging operations, allowing for precise control over the debugging process:
-
-### Session Management
-
-- `debug_launch`: Starts a new debugging session for a specified program or test.
-- `debug_quit`: Terminates the currently running program and exits the debugger.
-
-### Execution Control
-
-- `debug_continue`: Resumes program execution until the next breakpoint or program end.
-- `debug_next`: Executes the current line and stops at the next line in the current function (steps over calls).
-- `debug_step_in`: Steps into a function call on the current line, or to the next line if no function call.
-- `debug_step_out`: Continues execution until the current function returns, then stops.
-- `debug_jump`: Changes the next line of code that will be executed within the current stack frame.
-- `debug_until`: Continues program execution until it reaches a specified line number in the current source file.
-
-### Breakpoint Management
-
-- `debug_set_breakpoint`: Adds a breakpoint at a specified location.
-- `debug_set_temp_breakpoint`: Adds a temporary breakpoint that is removed after being hit once.
-- `debug_remove_breakpoint`: Removes an existing breakpoint.
-- `debug_remove_all_breakpoints_in_file`: Removes all breakpoints currently set in a specified source file.
-- `debug_disable_breakpoint`: Disables an existing breakpoint without removing it.
-- `debug_enable_breakpoint`: Re-enables a previously disabled breakpoint.
-- `debug_ignore_breakpoint`: Sets or clears an ignore count for a breakpoint (skip N hits).
-- `debug_set_breakpoint_condition`: Sets or clears the condition for an existing breakpoint.
-- `debug_get_active_breakpoints`: Retrieves a list of all currently set breakpoints.
-
-### Stack & Source Inspection
-
-- `debug_stack_trace`: Displays the current call stack of the paused program.
-- `debug_list_source`: Displays lines of source code around the current execution point in a frame.
-- `debug_up`: Moves the debugger's current focus one level up in the call stack.
-- `debug_down`: Moves the debugger's current focus one level down in the call stack.
-- `debug_goto_frame`: Changes the debugger's current focus to a specific stack frame by ID.
-- `debug_get_source`: Retrieves the source code definition for an object, function, or class.
-
-### State Inspection & Evaluation
-
-- `debug_get_stack_frame_variables`: Retrieves variables from specified scopes (Local, Arguments, etc.) within a frame.
-- `debug_get_args`: Retrieves the arguments passed to the function/method of a specified stack frame.
-- `debug_evaluate`: Evaluates an arbitrary expression within the context of a specified stack frame.
-- `debug_pretty_print`: Evaluates an expression and returns a formatted, human-readable string of its value.
-- `debug_whatis`: Evaluates an expression and returns the type of the resulting value.
-- `debug_execute_statement`: Executes a given statement (potentially with side effects) in a frame.
-
-### Status Information
-
-- `debug_get_last_stop_info`: Retrieves the full body of the last "stopped" event from the debugger.
-
-## Getting Started
-
-Zentara Code is a VS Code extension. Here's how you can get started:
-
-**1. Install from VS Code Marketplace (Recommended for Users)**
-
-- Open VS Code.
-- Go to the Extensions view (Ctrl+Shift+X or Cmd+Shift+X).
-- Search for "Zentara Code".
-- Click "Install".
-- Once installed, Zentara Code will be available to assist you.
-
-For more detailed installation instruction, please visit https://zentar.ai, click on the "Install for free" button.
-
-**2. Build and Install from Source (For Developers/Contributors)**
-
-If you want to contribute or run the latest development version:
-
-- **Clone the repository:**
-
-    ```sh
-    git clone https://github.com/Zentar-Ai/Zentara-Code.git
-    cd zentara-code
-    ```
-
-- **Install dependencies:**
-  This project uses pnpm. Ensure you have Node.js npm , pnpm installed.
-    ```sh
-    pnpm install
-    ```
-- **Build the extension:**
-
-    ```sh
-    pnpm vsix
-    ```
-
-    This will typically compile the TypeScript code and package the extension into a `.vsix` file in a `bin/` directory.
-
-- **Install the .vsix file in VS Code:**
-    1.  Go to the Extensions view in VS Code.
-    2.  Click the "..." (More Actions) menu in the top-right corner of the Extensions view.
-    3.  Select "Install from VSIX..."
-    4.  Navigate to and select the generated `.vsix` file.
-
-## Quick Example
-
-***Important***: This extension has been validated with Google Gemini 2.5 Pro (build 0506). Other models are not fully supported because they cannot invoke the function tool reliably.
-
-Here are a few examples of how you can use Zentara Code to debug different types of projects.
-The example scripts (`quicksort_buggy.py`, `test_quicksort_pytest.py`, `merge_sort_buggy.js`, `insertion_sort_buggy.ts`, etc.) mentioned in these tutorials can be found in the `testdata/` directory of this repository.
-These tutorials are condensed versions; for more detailed step-by-step guides, please refer to the corresponding markdown files in the `testdata/` directory (e.g., `debugging_demo.md`, `debugging_demo_pytest.md`).
-
-### 1. Debugging a Python Script
-
-This tutorial demonstrates debugging a standard Python script. We'll use an example of a buggy quicksort algorithm.
-
-**Scenario:** You have a Python script, `quicksort_buggy.py`, that isn't sorting correctly.
-
-**a. Prepare Your Workspace:**
-
-- Ensure `testdata/quicksort_buggy.py` (or your target script) is in your workspace.
-- (Optional) Create a copy to debug, e.g., `testdata/quicksort_buggy.debug.py`.
-
-**b. Initiate Debugging with Zentara Code:**
-Instruct Zentara Code (e.g., in Code Mode or Debug Mode):
-"Zentara, start debugging `testdata/quicksort_buggy.debug.py`"
-_(Zentara Code would use `debug_launch` with `program: "testdata/quicksort_buggy.debug.py"`)_
-
-**c. Observe Initial Behavior (Optional):**
-"Zentara, continue execution and let me know what happens."
-_(Zentara Code uses `debug_continue`)_
-The script might run to completion, show errors, or fail assertions.
-
-**d. Set Breakpoints & Investigate:**
-Assume an error occurs related to sorting an empty list.
-"Zentara, restart the debug session for `testdata/quicksort_buggy.debug.py`.
-Set a breakpoint at the beginning of the `quick_sort` function in `testdata/quicksort_buggy.debug.py`.
-Also, set a breakpoint where `quick_sort` is called for an empty list scenario (likely within the script's own test harness).
-Continue execution until the breakpoint for the empty list call is hit."
-_(Zentara Code uses `debug_restart`, `debug_set_breakpoint`, then `debug_continue`)_
-
-**e. Step Through and Inspect:**
-Once paused:
-"Zentara, I'm at the breakpoint.
->>>>>>> 27b514d3
-
-1. What are the arguments being passed to `quick_sort`?
-2. Now, step into the `quick_sort` function."
-   _(Zentara Code uses `debug_evaluate` or `debug_get_args`, then `debug_step_in`)_
-
-<<<<<<< HEAD
-Zentara Code thrives on community involvement! We welcome contributions of all kinds.
-=======
-Inside `quick_sort`:
-"Zentara, step through the function line by line. Show me the values of `low`, `high`, and `arr` at each step."
-_(Zentara Code uses `debug_next` repeatedly, with `debug_evaluate` or `debug_get_stack_frame_variables`)_
->>>>>>> 27b514d3
-
-**f. Diagnose the Bug:**
-Based on the debugger's output, you might identify the cause.
-"Zentara, it seems the base case for empty lists in `quick_sort` is not handled correctly."
-
-### 2. Debugging Python with Pytest
-
-This tutorial shows how to debug Python code using `pytest`.
-
-**Scenario:** You have `quicksort_buggy.py` and a `test_quicksort_pytest.py` file containing tests for it.
-
-**a. Prepare Your Workspace:**
-
-- Ensure both `testdata/quicksort_buggy.py` and `testdata/test_quicksort_pytest.py` are present.
-- It's good practice to have tests import from a copy, e.g., `testdata/quicksort_buggy.debug.py`. Create this copy.
-
-**b. Initiate Pytest Debugging:**
-"Zentara, debug the tests in `testdata/test_quicksort_pytest.py` using pytest."
-_(Zentara Code uses `debug_launch` with `program: "testdata/test_quicksort_pytest.py"`, `mode: "pytest"')_
-
-**c. Observe Initial Test Failures:**
-"Zentara, continue execution and report the pytest results."
-_(Zentara Code uses `debug_continue`)_
-Pytest will report failing tests.
-
-**d. Set Breakpoints & Investigate a Failing Test:**
-Assume `test_empty_list` in `testdata/test_quicksort_pytest.py` fails.
-"Zentara, restart the pytest debug session for `testdata/test_quicksort_pytest.py`, stopping at entry.
-Set a breakpoint in `testdata/test_quicksort_pytest.py` where the `quick_sort` logic is called for `test_empty_list`.
-Also, set a breakpoint at the start of the `quick_sort` function in `testdata/quicksort_buggy.debug.py`.
-Continue execution."
-_(Zentara Code uses `debug_restart`, `debug_set_breakpoint` (for test and source file), then `debug_continue`)_
-
-**e. Step Through Test and Source Code:**
-When paused in the test file:
-"Zentara, step into the call that leads to `quick_sort`."
-_(Zentara Code uses `debug_step_in`)_
-
-Once inside `quick_sort` in `testdata/quicksort_buggy.debug.py`:
-"Zentara, step through `quick_sort` line by line, showing key variables, to see why `test_empty_list` is failing."
-_(Zentara Code uses `debug_next` and variable inspection tools)_
-
-**f. Diagnose the Bug:**
-By observing the runtime behavior of `testdata/quicksort_buggy.debug.py` as called by the test, you can identify the bug.
-
-### 3. Debugging a JavaScript Script
-
-This tutorial covers debugging a typical JavaScript (e.g., Node.js) script. We'll use a buggy Merge Sort example.
-
-**Scenario:** You have `merge_sort_buggy.js` that produces incorrect output.
-
-**a. Prepare Your Workspace:**
-
-- Ensure `testdata/merge_sort_buggy.js` is available.
-- (Optional) Create a copy, e.g., `testdata/merge_sort_buggy.debug.js`.
-
-**b. Initiate JavaScript Debugging:**
-"Zentara, start debugging `testdata/merge_sort_buggy.debug.js`"
-_(Zentara Code uses `debug_launch` with `program: "testdata/merge_sort_buggy.debug.js"` and `stopOnEntry: true`)_
-
-**c. Observe Initial Output:**
-"Zentara, continue and show me the output."
-_(Zentara Code uses `debug_continue`)_
-
-**d. Set Breakpoints & Investigate:**
-Suppose an array `[5, 2, 8, 1, 9, 4]` is sorted incorrectly.
-"Zentara, restart debugging for `testdata/merge_sort_buggy.debug.js`.
-Set a breakpoint at the start of the `mergeSort` function in `testdata/merge_sort_buggy.debug.js`.
-Set another breakpoint where `mergeSort` is called with `[5, 2, 8, 1, 9, 4]` (within the script's test calls).
-Continue."
-_(Zentara Code uses `debug_restart`, `debug_set_breakpoint`, `debug_continue`)_
-
-**e. Step Through and Inspect (Focus on `merge`):**
-When paused:
-"Zentara, step into `mergeSort`. Then, when execution reaches the `merge` function, step through that line by line. Show me `left`, `right`, `result`, `leftIndex`, and `rightIndex`."
-_(Zentara Code uses `debug_step_in`, `debug_next` within `merge`, and variable inspection)_
-
-**f. Diagnose the Bug:**
-This detailed inspection, especially of the `merge` function's logic, will help identify the bug.
-
-### 4. Debugging a TypeScript Script
-
-This tutorial shows debugging a TypeScript script, which involves a compilation step.
-
-**Scenario:** You have `insertion_sort_buggy.ts` with a faulty sorting algorithm.
-
-**a. Compile TypeScript to JavaScript:**
-"Zentara, compile `testdata/insertion_sort_buggy.ts` using `tsc`."
-_(Zentara Code would use `execute_command` with `command: "tsc testdata/insertion_sort_buggy.ts"`)_
-This creates `testdata/insertion_sort_buggy.js`.
-
-**b. Initiate Debugging on Compiled JS:**
-"Zentara, debug the compiled `testdata/insertion_sort_buggy.js`"
-_(Zentara Code uses `debug_launch` with `program: "testdata/insertion_sort_buggy.js"`)_
-
-**c. Observe Initial Assertion Failures:**
-"Zentara, continue execution and report any assertion failures."
-_(Zentara Code uses `debug_continue`)_
-
-**d. Set Breakpoints & Investigate:**
-If an assertion for a test array fails:
-"Zentara, restart debugging for `testdata/insertion_sort_buggy.js`.
-Set a breakpoint at the start of the `insertionSort` function (in `testdata/insertion_sort_buggy.js`).
-Set another where `insertionSort` is called for the failing test case (within the script's test calls).
-Continue."
-_(Zentara Code uses `debug_restart`, `debug_set_breakpoint`, `debug_continue`)_
-
-**e. Step Through and Inspect:**
-When paused:
-"Zentara, step into `insertionSort`. Step line by line, showing `i`, `j`, `current`, and `arr`."
-_(Zentara Code uses `debug_step_in`, `debug_next`, and variable inspection tools on the JavaScript code)_
-
-**f. Diagnose the Bug:**
-By stepping through the compiled JavaScript and observing its runtime behavior, you can diagnose the issue in the original TypeScript logic.
-
-## Example Autonomous Debugging Prompts for Zentara Code
-
-The Quick Tutorials above show a step-by-step, interactive debugging process. However, you can also instruct Zentara Code to debug more autonomously. Here are some example high-level prompts based on the scenarios in the `testdata/` directory:
-
-**1. For General Python Script (`testdata/quicksort_buggy.py`):**
-
-"Zentara, the script `testdata/quicksort_buggy.py` is not working correctly. Please debug it using your runtime analysis tools. Identify any bugs, explain them, and then try to fix the script. After applying fixes, verify if the corrected script passes its internal assertions."
-
-**2. For Python with Pytest (`testdata/test_quicksort_pytest.py` and `testdata/quicksort_buggy.py`):**
-
-"Zentara, the pytest tests in `testdata/test_quicksort_pytest.py` are failing when testing `testdata/quicksort_buggy.py`. Please use your pytest debugging mode to investigate these failures. Pinpoint the bugs in `testdata/quicksort_buggy.py` based on the test results and runtime analysis. Explain the bugs, then attempt to fix `testdata/quicksort_buggy.py` and confirm if the tests pass."
-_(Remember to have Zentara Code create a copy like `quicksort_buggy.debug.py` to modify, or instruct it to do so.)_
-
-**3. For JavaScript Script (`testdata/merge_sort_buggy.js`):**
-
-"Zentara, `testdata/merge_sort_buggy.js` has a bug in its merge sort implementation. Please debug this script. Use your runtime debugging tools to find the issue, explain it clearly, and then try to correct the `merge_sort_buggy.js` file. Verify your fix."
-
-**4. For TypeScript Script (`testdata/insertion_sort_buggy.ts`):**
-
-"Zentara, the TypeScript script `testdata/insertion_sort_buggy.ts` needs debugging. First, compile it to JavaScript. Then, debug the compiled JavaScript output to find any bugs in the insertion sort logic. Explain the problems you discover, suggest fixes for the original `.ts` file, and if possible, apply and test them."
-
-These prompts give Zentara Code more leeway to decide on the specific debugging steps (breakpoints, stepping, inspection) needed to solve the problem.
-
-### Python Debugging Setup (Important)
-
-For Zentara Code to effectively debug Python projects, especially those using Conda environments or specific `pytest` installations, ensure the correct Python interpreter is configured in your VS Code settings (`.vscode/settings.json`):
-
-```json
-{
-	"python.defaultInterpreterPath": "/path/to/your/conda/env/bin/python"
-}
-```
-
-Replace `/path/to/your/conda/env/bin/python` with the actual path to your Python interpreter.
-
-## Roadmap & Changelog
-
-We're constantly evolving Zentara Code. Check out our [issue tracker](https://github.com/Zentar-Ai/Zentara-code/issues?q=is%3Aopen+is%3Aissue+label%3Aroadmap) for our public roadmap and planned features. If you're looking to contribute, `good first issue` labels are a great place to start!
 
 ## Contributing
 
@@ -704,8 +366,4 @@
 
 © 2025 ZentarAI
 
-<<<<<<< HEAD
-This project is a fork of [RooCodeInc/Roo-Code)](https://github.com/RooCodeInc/Roo-Code). We gratefully acknowledge all contributions made to the original project.
-=======
-This project is a fork of [ZentaraCodeInc/Zentara-Code)](https://github.com/ZentaraCodeInc/Zentara-Code). We gratefully acknowledge all contributions made to the original project.
->>>>>>> 27b514d3
+This project is a fork of [ZentaraCodeInc/Zentara-Code)](https://github.com/ZentaraCodeInc/Zentara-Code). We gratefully acknowledge all contributions made to the original project.