// type that represents json data that is sent from extension to webview, called ExtensionMessage and has 'type' enum which can be 'plusButtonClicked' or 'settingsButtonClicked' or 'hello'

import { ApiConfiguration, ApiProvider, ModelInfo } from "./api"
import { HistoryItem } from "./HistoryItem"
import { McpServer } from "./mcp"
import { GitCommit } from "../utils/git"
import { Mode, CustomModePrompts, ModeConfig } from "./modes"
import { CustomSupportPrompts } from "./support-prompt"
import { ExperimentId } from "./experiments"

export interface LanguageModelChatSelector {
	vendor?: string
	family?: string
	version?: string
	id?: string
}

// webview will hold state
export interface ExtensionMessage {
	type:
		| "action"
		| "state"
		| "selectedImages"
		| "ollamaModels"
		| "lmStudioModels"
		| "theme"
		| "workspaceUpdated"
		| "invoke"
		| "partialMessage"
		| "glamaModels"
		| "openRouterModels"
		| "openAiModels"
		| "mcpServers"
		| "enhancedPrompt"
		| "commitSearchResults"
		| "listApiConfig"
		| "vsCodeLmModels"
		| "vsCodeLmApiAvailable"
		| "requestVsCodeLmModels"
		| "updatePrompt"
		| "systemPrompt"
		| "autoApprovalEnabled"
		| "updateCustomMode"
		| "deleteCustomMode"
<<<<<<< HEAD
		| "unboundModels"
		| "refreshUnboundModels"
=======
		| "currentCheckpointUpdated"
>>>>>>> 47bdab03
	text?: string
	action?:
		| "chatButtonClicked"
		| "mcpButtonClicked"
		| "settingsButtonClicked"
		| "historyButtonClicked"
		| "promptsButtonClicked"
		| "didBecomeVisible"
	invoke?: "sendMessage" | "primaryButtonClick" | "secondaryButtonClick" | "setChatBoxMessage"
	state?: ExtensionState
	images?: string[]
	ollamaModels?: string[]
	lmStudioModels?: string[]
	vsCodeLmModels?: { vendor?: string; family?: string; version?: string; id?: string }[]
	filePaths?: string[]
	openedTabs?: Array<{
		label: string
		isActive: boolean
		path?: string
	}>
	partialMessage?: ClineMessage
	glamaModels?: Record<string, ModelInfo>
	openRouterModels?: Record<string, ModelInfo>
	openAiModels?: string[]
	unboundModels?: Record<string, ModelInfo>
	mcpServers?: McpServer[]
	commits?: GitCommit[]
	listApiConfig?: ApiConfigMeta[]
	mode?: Mode
	customMode?: ModeConfig
	slug?: string
}

export interface ApiConfigMeta {
	id: string
	name: string
	apiProvider?: ApiProvider
}

export interface ExtensionState {
	version: string
	clineMessages: ClineMessage[]
	taskHistory: HistoryItem[]
	shouldShowAnnouncement: boolean
	apiConfiguration?: ApiConfiguration
	currentApiConfigName?: string
	listApiConfigMeta?: ApiConfigMeta[]
	customInstructions?: string
	customModePrompts?: CustomModePrompts
	customSupportPrompts?: CustomSupportPrompts
	alwaysAllowReadOnly?: boolean
	alwaysAllowWrite?: boolean
	alwaysAllowExecute?: boolean
	alwaysAllowBrowser?: boolean
	alwaysAllowMcp?: boolean
	alwaysApproveResubmit?: boolean
	alwaysAllowModeSwitch?: boolean
	requestDelaySeconds: number
	rateLimitSeconds: number // Minimum time between successive requests (0 = disabled)
	uriScheme?: string
	allowedCommands?: string[]
	soundEnabled?: boolean
	soundVolume?: number
	diffEnabled?: boolean
	checkpointsEnabled: boolean
	browserViewportSize?: string
	screenshotQuality?: number
	fuzzyMatchThreshold?: number
	preferredLanguage: string
	writeDelayMs: number
	terminalOutputLineLimit?: number
	mcpEnabled: boolean
	enableMcpServerCreation: boolean
	mode: Mode
	modeApiConfigs?: Record<Mode, string>
	enhancementApiConfigId?: string
	experiments: Record<ExperimentId, boolean> // Map of experiment IDs to their enabled state
	autoApprovalEnabled?: boolean
	customModes: ModeConfig[]
	toolRequirements?: Record<string, boolean> // Map of tool names to their requirements (e.g. {"apply_diff": true} if diffEnabled)
}

export interface ClineMessage {
	ts: number
	type: "ask" | "say"
	ask?: ClineAsk
	say?: ClineSay
	text?: string
	images?: string[]
	partial?: boolean
	reasoning?: string
	conversationHistoryIndex?: number
}

export type ClineAsk =
	| "followup"
	| "command"
	| "command_output"
	| "completion_result"
	| "tool"
	| "api_req_failed"
	| "resume_task"
	| "resume_completed_task"
	| "mistake_limit_reached"
	| "browser_action_launch"
	| "use_mcp_server"

export type ClineSay =
	| "task"
	| "error"
	| "api_req_started"
	| "api_req_finished"
	| "api_req_retried"
	| "api_req_retry_delayed"
	| "api_req_deleted"
	| "text"
	| "reasoning"
	| "completion_result"
	| "user_feedback"
	| "user_feedback_diff"
	| "command_output"
	| "tool"
	| "shell_integration_warning"
	| "browser_action"
	| "browser_action_result"
	| "command"
	| "mcp_server_request_started"
	| "mcp_server_response"
	| "new_task_started"
	| "new_task"
	| "checkpoint_saved"

export interface ClineSayTool {
	tool:
		| "editedExistingFile"
		| "appliedDiff"
		| "newFileCreated"
		| "readFile"
		| "listFilesTopLevel"
		| "listFilesRecursive"
		| "listCodeDefinitionNames"
		| "searchFiles"
		| "switchMode"
		| "newTask"
	path?: string
	diff?: string
	content?: string
	regex?: string
	filePattern?: string
	mode?: string
	reason?: string
}

// must keep in sync with system prompt
export const browserActions = ["launch", "click", "type", "scroll_down", "scroll_up", "close"] as const
export type BrowserAction = (typeof browserActions)[number]

export interface ClineSayBrowserAction {
	action: BrowserAction
	coordinate?: string
	text?: string
}

export type BrowserActionResult = {
	screenshot?: string
	logs?: string
	currentUrl?: string
	currentMousePosition?: string
}

export interface ClineAskUseMcpServer {
	serverName: string
	type: "use_mcp_tool" | "access_mcp_resource"
	toolName?: string
	arguments?: string
	uri?: string
}

export interface ClineApiReqInfo {
	request?: string
	tokensIn?: number
	tokensOut?: number
	cacheWrites?: number
	cacheReads?: number
	cost?: number
	cancelReason?: ClineApiReqCancelReason
	streamingFailedMessage?: string
}

export type ClineApiReqCancelReason = "streaming_failed" | "user_cancelled"<|MERGE_RESOLUTION|>--- conflicted
+++ resolved
@@ -42,12 +42,9 @@
 		| "autoApprovalEnabled"
 		| "updateCustomMode"
 		| "deleteCustomMode"
-<<<<<<< HEAD
 		| "unboundModels"
 		| "refreshUnboundModels"
-=======
 		| "currentCheckpointUpdated"
->>>>>>> 47bdab03
 	text?: string
 	action?:
 		| "chatButtonClicked"
