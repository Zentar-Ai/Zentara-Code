import { combineCommandSequences } from "../combineCommandSequences"
import { ClineMessage } from "@roo-code/types"

<<<<<<< HEAD
import type { ClineMessage } from "@zentara-code/types"
=======
describe("combineCommandSequences", () => {
	describe("command sequences", () => {
		it("should combine command and command_output messages", () => {
			const messages: ClineMessage[] = [
				{ type: "ask", ask: "command", text: "ls", ts: 1625097600000 },
				{ type: "ask", ask: "command_output", text: "file1.txt", ts: 1625097601000 },
				{ type: "ask", ask: "command_output", text: "file2.txt", ts: 1625097602000 },
			]
>>>>>>> 2e2f83be

			const result = combineCommandSequences(messages)

			expect(result).toHaveLength(1)
			expect(result[0]).toEqual({
				type: "ask",
				ask: "command",
				text: "ls\nOutput:file1.txt\nfile2.txt",
				ts: 1625097600000,
			})
		})
	})

	describe("MCP server responses", () => {
		it("should combine use_mcp_server and mcp_server_response messages", () => {
			const messages: ClineMessage[] = [
				{
					type: "ask",
					ask: "use_mcp_server",
					text: JSON.stringify({
						serverName: "test-server",
						toolName: "test-tool",
						arguments: { param: "value" },
					}),
					ts: 1625097600000,
				},
				{ type: "say", say: "mcp_server_response", text: "Response data", ts: 1625097601000 },
			]

			const result = combineCommandSequences(messages)

			expect(result).toHaveLength(1)
			expect(result[0]).toEqual({
				type: "ask",
				ask: "use_mcp_server",
				text: JSON.stringify({
					serverName: "test-server",
					toolName: "test-tool",
					arguments: { param: "value" },
					response: "Response data",
				}),
				ts: 1625097600000,
			})
		})

		it("should handle multiple mcp_server_response messages", () => {
			const messages: ClineMessage[] = [
				{
					type: "ask",
					ask: "use_mcp_server",
					text: JSON.stringify({
						serverName: "test-server",
						toolName: "test-tool",
						arguments: { param: "value" },
					}),
					ts: 1625097600000,
				},
				{ type: "say", say: "mcp_server_response", text: "First response", ts: 1625097601000 },
				{ type: "say", say: "mcp_server_response", text: "Second response", ts: 1625097602000 },
			]

			const result = combineCommandSequences(messages)

			expect(result).toHaveLength(1)
			expect(result[0]).toEqual({
				type: "ask",
				ask: "use_mcp_server",
				text: JSON.stringify({
					serverName: "test-server",
					toolName: "test-tool",
					arguments: { param: "value" },
					response: "First response\nSecond response",
				}),
				ts: 1625097600000,
			})
		})

		it("should handle multiple MCP server requests", () => {
			const messages: ClineMessage[] = [
				{
					type: "ask",
					ask: "use_mcp_server",
					text: JSON.stringify({
						serverName: "test-server-1",
						toolName: "test-tool-1",
						arguments: { param: "value1" },
					}),
					ts: 1625097600000,
				},
				{ type: "say", say: "mcp_server_response", text: "Response 1", ts: 1625097601000 },
				{
					type: "ask",
					ask: "use_mcp_server",
					text: JSON.stringify({
						serverName: "test-server-2",
						toolName: "test-tool-2",
						arguments: { param: "value2" },
					}),
					ts: 1625097602000,
				},
				{ type: "say", say: "mcp_server_response", text: "Response 2", ts: 1625097603000 },
			]

			const result = combineCommandSequences(messages)

			expect(result).toHaveLength(2)
			expect(result[0]).toEqual({
				type: "ask",
				ask: "use_mcp_server",
				text: JSON.stringify({
					serverName: "test-server-1",
					toolName: "test-tool-1",
					arguments: { param: "value1" },
					response: "Response 1",
				}),
				ts: 1625097600000,
			})
			expect(result[1]).toEqual({
				type: "ask",
				ask: "use_mcp_server",
				text: JSON.stringify({
					serverName: "test-server-2",
					toolName: "test-tool-2",
					arguments: { param: "value2" },
					response: "Response 2",
				}),
				ts: 1625097602000,
			})
		})
	})

	describe("mixed sequences", () => {
		it("should handle both command and MCP server sequences", () => {
			const messages: ClineMessage[] = [
				{ type: "ask", ask: "command", text: "ls", ts: 1625097600000 },
				{ type: "ask", ask: "command_output", text: "file1.txt", ts: 1625097601000 },
				{
					type: "ask",
					ask: "use_mcp_server",
					text: JSON.stringify({
						serverName: "test-server",
						toolName: "test-tool",
						arguments: { param: "value" },
					}),
					ts: 1625097602000,
				},
				{ type: "say", say: "mcp_server_response", text: "MCP response", ts: 1625097603000 },
			]

			const result = combineCommandSequences(messages)

			expect(result).toHaveLength(2)
			expect(result[0]).toEqual({
				type: "ask",
				ask: "command",
				text: "ls\nOutput:file1.txt",
				ts: 1625097600000,
			})
			expect(result[1]).toEqual({
				type: "ask",
				ask: "use_mcp_server",
				text: JSON.stringify({
					serverName: "test-server",
					toolName: "test-tool",
					arguments: { param: "value" },
					response: "MCP response",
				}),
				ts: 1625097602000,
			})
		})
	})
})<|MERGE_RESOLUTION|>--- conflicted
+++ resolved
@@ -1,9 +1,6 @@
 import { combineCommandSequences } from "../combineCommandSequences"
 import { ClineMessage } from "@roo-code/types"
 
-<<<<<<< HEAD
-import type { ClineMessage } from "@zentara-code/types"
-=======
 describe("combineCommandSequences", () => {
 	describe("command sequences", () => {
 		it("should combine command and command_output messages", () => {
@@ -12,7 +9,6 @@
 				{ type: "ask", ask: "command_output", text: "file1.txt", ts: 1625097601000 },
 				{ type: "ask", ask: "command_output", text: "file2.txt", ts: 1625097602000 },
 			]
->>>>>>> 2e2f83be
 
 			const result = combineCommandSequences(messages)
 
