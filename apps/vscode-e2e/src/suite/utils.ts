<<<<<<< HEAD
import type { RooCodeAPI } from "@zentara-code/types"
=======
import type { ZentaraCodeAPI } from "@zentara-code/types"
>>>>>>> 27b514d3

type WaitForOptions = {
	timeout?: number
	interval?: number
}

export const waitFor = (
	condition: (() => Promise<boolean>) | (() => boolean),
	{ timeout = 30_000, interval = 250 }: WaitForOptions = {},
) => {
	let timeoutId: NodeJS.Timeout | undefined = undefined

	return Promise.race([
		new Promise<void>((resolve) => {
			const check = async () => {
				const result = condition()
				const isSatisfied = result instanceof Promise ? await result : result

				if (isSatisfied) {
					if (timeoutId) {
						clearTimeout(timeoutId)
						timeoutId = undefined
					}

					resolve()
				} else {
					setTimeout(check, interval)
				}
			}

			check()
		}),
		new Promise((_, reject) => {
			timeoutId = setTimeout(() => {
				reject(new Error(`Timeout after ${Math.floor(timeout / 1000)}s`))
			}, timeout)
		}),
	])
}

type WaitUntilAbortedOptions = WaitForOptions & {
	api: ZentaraCodeAPI
	taskId: string
}

export const waitUntilAborted = async ({ api, taskId, ...options }: WaitUntilAbortedOptions) => {
	const set = new Set<string>()
	api.on("taskAborted", (taskId) => set.add(taskId))
	await waitFor(() => set.has(taskId), options)
}

type WaitUntilCompletedOptions = WaitForOptions & {
	api: ZentaraCodeAPI
	taskId: string
}

export const waitUntilCompleted = async ({ api, taskId, ...options }: WaitUntilCompletedOptions) => {
	const set = new Set<string>()
	api.on("taskCompleted", (taskId) => set.add(taskId))
	await waitFor(() => set.has(taskId), options)
}

export const sleep = (ms: number) => new Promise((resolve) => setTimeout(resolve, ms))<|MERGE_RESOLUTION|>--- conflicted
+++ resolved
@@ -1,8 +1,4 @@
-<<<<<<< HEAD
-import type { RooCodeAPI } from "@zentara-code/types"
-=======
 import type { ZentaraCodeAPI } from "@zentara-code/types"
->>>>>>> 27b514d3
 
 type WaitForOptions = {
 	timeout?: number
