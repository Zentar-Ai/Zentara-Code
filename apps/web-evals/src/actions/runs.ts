--- conflicted
+++ resolved
@@ -14,12 +14,8 @@
 	createRun as _createRun,
 	deleteRun as _deleteRun,
 	createTask,
-<<<<<<< HEAD
-} from "@zentara-code/evals"
-=======
 	getExercisesForLanguage,
 } from "@roo-code/evals"
->>>>>>> 2e2f83be
 
 import { CreateRun } from "@/lib/schemas"
 
