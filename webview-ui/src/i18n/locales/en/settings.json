--- conflicted
+++ resolved
@@ -82,15 +82,11 @@
 			"delayLabel": "Delay after writes to allow diagnostics to detect potential problems",
 			"outsideWorkspace": {
 				"label": "Include files outside workspace",
-<<<<<<< HEAD
-				"description": "Allow Zentara to create and edit files outside the current workspace without requiring approval."
-=======
 				"description": "Allow Roo to create and edit files outside the current workspace without requiring approval."
 			},
 			"protected": {
 				"label": "Include protected files",
 				"description": "Allow Roo to create and edit protected files (like .rooignore and .roo/ configuration files) without requiring approval."
->>>>>>> 2e2f83be
 			}
 		},
 		"browser": {
@@ -499,13 +495,6 @@
 		},
 		"CONCURRENT_FILE_READS": {
 			"name": "Enable concurrent file reads",
-<<<<<<< HEAD
-			"description": "When enabled, Zentara can read multiple files in a single request (up to 15 files). When disabled, Zentara must read files one at a time. Disabling this can help when working with less capable models or when you want more control over file access."
-		},
-		"MULTI_SEARCH_AND_REPLACE": {
-			"name": "Use experimental multi block diff tool",
-			"description": "When enabled, Zentara will use multi block diff tool. This will try to update multiple code blocks in the file in one request."
-=======
 			"description": "When enabled, Roo can read multiple files in a single request. When disabled, Roo must read files one at a time. Disabling this can help when working with less capable models or when you want more control over file access."
 		},
 		"MULTI_SEARCH_AND_REPLACE": {
@@ -523,7 +512,6 @@
 		"MULTI_FILE_APPLY_DIFF": {
 			"name": "Enable concurrent file edits",
 			"description": "When enabled, Roo can edit multiple files in a single request. When disabled, Roo must edit files one at a time. Disabling this can help when working with less capable models or when you want more control over file modifications."
->>>>>>> 2e2f83be
 		}
 	},
 	"promptCaching": {
