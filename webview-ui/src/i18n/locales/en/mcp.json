{
	"title": "MCP Servers",
	"done": "Done",
<<<<<<< HEAD
	"description": "The <0>Model Context Protocol</0> enables communication with locally running MCP servers that provide additional tools and resources to extend Roo's capabilities. You can use <1>community-made servers</1> or ask Zentara to create new tools specific to your workflow (e.g., \"add a tool that gets the latest npm docs\").",
=======
	"description": "The <0>Model Context Protocol</0> enables communication with locally running MCP servers that provide additional tools and resources to extend Zentara's capabilities. You can use <1>community-made servers</1> or ask Zentara to create new tools specific to your workflow (e.g., \"add a tool that gets the latest npm docs\").",
>>>>>>> 27b514d3
	"instructions": "Instructions",
	"enableToggle": {
		"title": "Enable MCP Servers",
		"description": "Turn this ON to let Zentara use tools from connected MCP servers. This gives Zentara more capabilities. If you don't plan to use these extra tools, turn it OFF to help reduce API token costs."
	},
	"enableServerCreation": {
		"title": "Enable MCP Server Creation",
		"description": "Enable this to have Zentara help you build <1>new</1> custom MCP servers. <0>Learn about server creation</0>",
		"hint": "Hint: To reduce API token costs, disable this setting when you are not actively asking Zentara to create a new MCP server."
	},
	"editGlobalMCP": "Edit Global MCP",
	"editProjectMCP": "Edit Project MCP",
	"refreshMCP": "Refresh MCP Servers",
	"learnMoreEditingSettings": "Learn more about editing MCP settings files",
	"tool": {
		"alwaysAllow": "Always allow",
		"parameters": "Parameters",
		"noDescription": "No description"
	},
	"tabs": {
		"tools": "Tools",
		"resources": "Resources",
		"errors": "Errors"
	},
	"emptyState": {
		"noTools": "No tools found",
		"noResources": "No resources found",
		"noErrors": "No errors found"
	},
	"networkTimeout": {
		"label": "Network Timeout",
		"description": "Maximum time to wait for server responses",
		"options": {
			"15seconds": "15 seconds",
			"30seconds": "30 seconds",
			"1minute": "1 minute",
			"5minutes": "5 minutes",
			"10minutes": "10 minutes",
			"15minutes": "15 minutes",
			"30minutes": "30 minutes",
			"60minutes": "60 minutes"
		}
	},
	"deleteDialog": {
		"title": "Delete MCP Server",
		"description": "Are you sure you want to delete the MCP server \"{{serverName}}\"? This action cannot be undone.",
		"cancel": "Cancel",
		"delete": "Delete"
	},
	"serverStatus": {
		"retrying": "Retrying...",
		"retryConnection": "Retry Connection"
	},
	"execution": {
		"running": "Running",
		"completed": "Completed",
		"error": "Error"
	}
}<|MERGE_RESOLUTION|>--- conflicted
+++ resolved
@@ -1,11 +1,7 @@
 {
 	"title": "MCP Servers",
 	"done": "Done",
-<<<<<<< HEAD
-	"description": "The <0>Model Context Protocol</0> enables communication with locally running MCP servers that provide additional tools and resources to extend Roo's capabilities. You can use <1>community-made servers</1> or ask Zentara to create new tools specific to your workflow (e.g., \"add a tool that gets the latest npm docs\").",
-=======
 	"description": "The <0>Model Context Protocol</0> enables communication with locally running MCP servers that provide additional tools and resources to extend Zentara's capabilities. You can use <1>community-made servers</1> or ask Zentara to create new tools specific to your workflow (e.g., \"add a tool that gets the latest npm docs\").",
->>>>>>> 27b514d3
 	"instructions": "Instructions",
 	"enableToggle": {
 		"title": "Enable MCP Servers",
